--- conflicted
+++ resolved
@@ -310,7 +310,6 @@
 
         # Construct dictionary of data arrays to return
         updated_litter_variables = {
-<<<<<<< HEAD
             "litter_pool_above_metabolic": DataArray(
                 updated_pools["above_metabolic"], dims="cell_id"
             ),
@@ -340,10 +339,6 @@
             "litter_C_mineralisation_rate": DataArray(
                 total_C_mineralisation_rate, dims="cell_id"
             ),
-=======
-            variable: DataArray(data, dims="cell_id")
-            for variable, data in updated_variables.items()
->>>>>>> fb253a52
         }
 
         # And then use then to update the litter variables
