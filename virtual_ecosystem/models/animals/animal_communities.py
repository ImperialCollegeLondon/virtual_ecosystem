"""The ''animals'' module provides animal module functionality.

Notes:
- assume each grid = 1 km2
- assume each tick = 1 day (28800s)
- damuth ~ 4.23*mass**(-3/4) indiv / km2
"""  # noqa: #D205, D415

from __future__ import annotations

import random
from collections.abc import Callable, Iterable
from itertools import chain

from numpy import timedelta64

from virtual_ecosystem.core.data import Data
from virtual_ecosystem.core.logger import LOGGER
from virtual_ecosystem.models.animals.animal_cohorts import AnimalCohort
from virtual_ecosystem.models.animals.constants import AnimalConsts
from virtual_ecosystem.models.animals.decay import CarcassPool, ExcrementPool
from virtual_ecosystem.models.animals.functional_group import FunctionalGroup
from virtual_ecosystem.models.animals.plant_resources import PlantResources
from virtual_ecosystem.models.animals.scaling_functions import damuths_law


class AnimalCommunity:
    """This is a class for the animal community of a grid cell.

    This class manages the animal cohorts present in a grid cell and provides methods
    that need to loop over all cohorts, move cohorts to new grids, or manage an
    interaction between two cohorts.

    Args:
        functional_groups: A list of FunctionalGroup objects
        data: The core data object
        community_key: The integer key of the cell id for this community
        neighbouring_keys: A list of cell id keys for neighbouring communities
        get_destination: A function to return a destination AnimalCommunity for
            migration.
    """

    def __init__(
        self,
        functional_groups: list[FunctionalGroup],
        data: Data,
        community_key: int,
        neighbouring_keys: list[int],
        get_destination: Callable[[int], AnimalCommunity],
        constants: AnimalConsts = AnimalConsts(),
    ) -> None:
        # The constructor of the AnimalCommunity class.
        self.data = data
        """A reference to the core data object."""
        self.functional_groups = tuple(functional_groups)
        """A list of all FunctionalGroup types in the model."""
        self.community_key = community_key
        """Integer designation of the community in the model grid."""
        self.neighbouring_keys = neighbouring_keys
        """List of integer keys of neighbouring communities."""
        self.get_destination = get_destination
        """Callable get_destination from AnimalModel."""
        self.constants = constants
        """Animal constants."""

        self.animal_cohorts: dict[str, list[AnimalCohort]] = {
            k.name: [] for k in self.functional_groups
        }
        """A dictionary of lists of animal cohort keyed by functional group."""
        self.carcass_pool: CarcassPool = CarcassPool(10000.0, 0.0)
        """A pool for animal carcasses within the community."""
        self.excrement_pool: ExcrementPool = ExcrementPool(10000.0, 0.0)
        """A pool for excrement within the community."""

    @property
    def all_animal_cohorts(self) -> Iterable[AnimalCohort]:
        """Get an iterable of all animal cohorts in the community.

        This property provides access to all the animal cohorts contained
        within this community class.

        Returns:
            Iterable[AnimalCohort]: An iterable of AnimalCohort objects.
        """
        return chain.from_iterable(self.animal_cohorts.values())

    def populate_community(self) -> None:
        """This function creates an instance of each functional group.

        Currently, this is the simplest implementation of populating the animal model.
        In each AnimalCommunity one AnimalCohort of each FunctionalGroup type is
        generated. So the more functional groups that are made, the denser the animal
        community will be. This function will need to be reworked dramatically later on.

        Currently, the number of individuals in a cohort is handled using Damuth's Law,
        which only holds for mammals.

        """
        for functional_group in self.functional_groups:
            individuals = damuths_law(
                functional_group.adult_mass, functional_group.damuths_law_terms
            )

            cohort = AnimalCohort(
                functional_group,
                functional_group.adult_mass,
                0.0,
                individuals,
                self.constants,
            )
            self.animal_cohorts[functional_group.name].append(cohort)

    def migrate(self, migrant: AnimalCohort, destination: AnimalCommunity) -> None:
        """Function to move an AnimalCohort between AnimalCommunity objects.

        This function should take a cohort and a destination community and then pop the
        cohort from this community to the destination.

        Travel distance is not currently a function of body-size or locomotion for
        starvation dispersal.

        TODO: Implement low-density trigger. [might not actually do this, requires
                cohort merging.]

        Args:
            migrant: The AnimalCohort moving between AnimalCommunities.
            destination: The AnimalCommunity the cohort is moving to.

        """

        self.animal_cohorts[migrant.name].remove(migrant)
        destination.animal_cohorts[migrant.name].append(migrant)

    def migrate_community(self) -> None:
        """This handles migrating all cohorts in a community.

        This migration method initiates migration for two reasons:
        1) The cohort is starving and needs to move for a chance at resource access
        2) An initial migration event immediately after birth.

        """
        for cohort in self.all_animal_cohorts:
            migrate = cohort.is_below_mass_threshold(
                self.constants.dispersal_mass_threshold
            ) or (
                cohort.age == 0.0
                and random.random() <= cohort.migrate_juvenile_probability()
            )

            if not migrate:
                return

            destination_key = random.choice(self.neighbouring_keys)
            destination = self.get_destination(destination_key)
            self.migrate(cohort, destination)

            elif cohort.age == 0.0 and cohort.migrate_juvenile_probability():
                destination_key = choice(self.neighbouring_keys)
                destination = self.get_destination(destination_key)
                self.migrate(cohort, destination)

    def remove_dead_cohort(self, cohort: AnimalCohort) -> None:
        """Remove a dead cohort from a community.

        Args:
            cohort: The AnimalCohort instance that has lost all individuals.

        """

        if not cohort.is_alive:
            self.animal_cohorts[cohort.name].remove(cohort)
        elif cohort.is_alive:
            LOGGER.exception("An animal cohort which is alive cannot be removed.")

    def remove_dead_cohort_community(self) -> None:
        """This handles remove_dead_cohort for all cohorts in a community."""
        for cohort in chain.from_iterable(self.animal_cohorts.values()):
            if cohort.individuals <= 0:
                cohort.is_alive = False
                self.remove_dead_cohort(cohort)

    def birth(self, parent_cohort: AnimalCohort) -> None:
        """Produce a new AnimalCohort through reproduction.

        A cohort can only reproduce if it has an excess of reproductive mass above a
        certain threshold. The offspring will be an identical cohort of adults
        with age 0 and mass=birth_mass.

        The science here follows Madingley.

        TODO: Check whether madingley discards excess reproductive mass

        Args:
            parent_cohort: The AnimalCohort instance which is producing a new
            AnimalCohort.

        """
        # semelparous organisms use a portion of their non-reproductive mass to make
        # offspring and then they die
        if parent_cohort.functional_group.reproductive_type == "semelparous":
            non_reproductive_mass_loss = (
                parent_cohort.mass_current
                * parent_cohort.constants.semelparity_mass_loss
            )
            parent_cohort.mass_current -= non_reproductive_mass_loss
            # kill the semelparous parent cohort
            parent_cohort.is_alive = False
        else:
            non_reproductive_mass_loss = 0.0

        number_offspring = (
            int(
                (parent_cohort.reproductive_mass + non_reproductive_mass_loss)
                / parent_cohort.functional_group.birth_mass
            )
            * parent_cohort.individuals
        )

        # reduce reproductive mass by amount used to generate offspring
        parent_cohort.reproductive_mass = 0.0

        offspring_cohort = AnimalCohort(
            parent_cohort.functional_group,
            parent_cohort.functional_group.birth_mass,
            0.0,
            number_offspring,
            self.constants,
        )

        # add a new cohort of the parental type to the community
        self.animal_cohorts[parent_cohort.name].append(offspring_cohort)

<<<<<<< HEAD
        if parent_cohort.functional_group.reproductive_type == "semelparous":
            self.remove_dead_cohort(parent_cohort)

=======
>>>>>>> 626476bc
    def birth_community(self) -> None:
        """This handles birth for all cohorts in a community."""

        # reproduction occurs for cohorts with sufficient reproductive mass
        for cohort in self.all_animal_cohorts:
            if not cohort.is_below_mass_threshold(self.constants.birth_mass_threshold):
                self.birth(cohort)

    def forage_community(self) -> None:
        """This function organizes the foraging of animal cohorts.

        It loops over every animal cohort in the community and calls the
        forage_cohort function with a list of suitable trophic resources. This action
        initiates foraging for those resources, with mass transfer details handled
        internally by forage_cohort and its helper functions. Future expansions may
        include functions for handling scavenging and soil consumption behaviors.

        Cohorts with no remaining individuals post-foraging are marked for death.
        """
        # Generate the plant resources for foraging.
        plant_community: PlantResources = PlantResources(
            data=self.data,
            cell_id=self.community_key,
            constants=self.constants,
        )

        plant_list = [plant_community]

        for consumer_cohort in self.all_animal_cohorts:
            # Prepare the prey list for the consumer cohort
            prey_list = self.collect_prey(consumer_cohort)

            # Initiate foraging for the consumer cohort with the prepared resources
            consumer_cohort.forage_cohort(
                plant_list=plant_list,
                animal_list=prey_list,
                excrement_pool=self.excrement_pool,
                carcass_pool=self.carcass_pool,
            )

            # Check if the cohort has been depleted to zero individuals post-foraging
            if consumer_cohort.individuals == 0:
                self.remove_dead_cohort(consumer_cohort)

    def collect_prey(self, consumer_cohort: AnimalCohort) -> list[AnimalCohort]:
        """Collect suitable prey for a given consumer cohort.

        This is a helper function for forage_community to isolate the prey selection
        functionality. It was already getting confusing and it will get much more so
        as the Animal Module develops.

        Args:
            consumer_cohort: The AnimalCohort for which a prey list is being collected

        Returns:
            A list of AnimalCohorts that can be preyed upon.

        """
        prey: list = []
        for (
            prey_functional_group,
            potential_prey_cohorts,
        ) in self.animal_cohorts.items():
            # Skip if this functional group is not a prey of current predator
            if prey_functional_group not in consumer_cohort.prey_groups:
                continue

            # Get the size range of the prey this predator eats
            min_size, max_size = consumer_cohort.prey_groups[prey_functional_group]

            # Filter the potential prey cohorts based on their size
            for cohort in potential_prey_cohorts:
                if (
                    min_size <= cohort.mass_current <= max_size
                    and cohort.individuals != 0
                    and cohort is not consumer_cohort
                ):
                    prey.append(cohort)

        return prey

    def metabolize_community(self, temperature: float, dt: timedelta64) -> None:
        """This handles metabolize for all cohorts in a community.

        Args:
            temperature: Current air temperature (K).
            dt: Number of days over which the metabolic costs should be calculated.

        """
        total_metabolic_waste = 0.0
        for cohort in self.all_animal_cohorts:
            metabolic_waste_mass = cohort.metabolize(temperature, dt)
            total_metabolic_waste += metabolic_waste_mass

        # Update the total_animal_respiration for this community using community_key.

        self.data["total_animal_respiration"].loc[
            {"cell_id": self.community_key}
        ] += total_metabolic_waste

    def increase_age_community(self, dt: timedelta64) -> None:
        """This handles age for all cohorts in a community.

        Args:
            dt: Number of days over which the metabolic costs should be calculated.

        """
        for cohort in self.all_animal_cohorts:
            cohort.increase_age(dt)

    def inflict_natural_mortality_community(self, dt: timedelta64) -> None:
        """This handles natural mortality for all cohorts in a community.

        This includes background mortality, starvation, and, for mature cohorts,
        senescence.

        Args:
            dt: Number of days over which the metabolic costs should be calculated.

        """
        number_of_days = float(dt / timedelta64(1, "D"))
        for cohort in self.all_animal_cohorts:
            cohort.total_non_predation_mortality(number_of_days)
            if cohort.individuals <= 0:
                cohort.is_alive = False
                self.remove_dead_cohort(cohort)<|MERGE_RESOLUTION|>--- conflicted
+++ resolved
@@ -154,11 +154,6 @@
             destination = self.get_destination(destination_key)
             self.migrate(cohort, destination)
 
-            elif cohort.age == 0.0 and cohort.migrate_juvenile_probability():
-                destination_key = choice(self.neighbouring_keys)
-                destination = self.get_destination(destination_key)
-                self.migrate(cohort, destination)
-
     def remove_dead_cohort(self, cohort: AnimalCohort) -> None:
         """Remove a dead cohort from a community.
 
@@ -230,12 +225,9 @@
         # add a new cohort of the parental type to the community
         self.animal_cohorts[parent_cohort.name].append(offspring_cohort)
 
-<<<<<<< HEAD
         if parent_cohort.functional_group.reproductive_type == "semelparous":
             self.remove_dead_cohort(parent_cohort)
 
-=======
->>>>>>> 626476bc
     def birth_community(self) -> None:
         """This handles birth for all cohorts in a community."""
 
