--- conflicted
+++ resolved
@@ -191,14 +191,9 @@
         data[each_layer_name] = layer_structure.from_template()
 
     # Initialise the fixed layer heights
-<<<<<<< HEAD
-    data["layer_heights"].loc[dict(layers=data["layer_roles"] == "soil")] = np.vstack(
-        layer_structure.soil_layers
-=======
     # TODO: See issue #442 about centralising the layer_heights variable initialisation
     data["layer_heights"].loc[dict(layers=layer_structure.role_indices["all_soil"])] = (
         layer_structure.soil_layers.reshape(-1, 1)
->>>>>>> 3cb514ae
     )
 
     data["layer_heights"].loc[dict(layers=layer_structure.role_indices["surface"])] = (
