--- conflicted
+++ resolved
@@ -689,20 +689,12 @@
             coords={"cell_id": self.grid.cell_id},
         )
 
-<<<<<<< HEAD
-        soil_hydrology["river_discharge_rate"] = DataArray(
-            np.mean(np.stack(daily_lists["river_discharge_rate"], axis=1), axis=1),
-            dims="cell_id",
-            coords={"cell_id": self.data.grid.cell_id},
-        )
-=======
         for var in ["river_discharge_rate", "aerodynamic_resistance_surface"]:
             soil_hydrology[var] = DataArray(
                 np.mean(np.stack(daily_lists[var], axis=1), axis=1),
                 dims="cell_id",
                 coords={"cell_id": self.grid.cell_id},
             )
->>>>>>> 735aea8f
 
         # Return mean soil moisture, [-], and matric potential, [kPa], and add
         # atmospheric layers (nan)
