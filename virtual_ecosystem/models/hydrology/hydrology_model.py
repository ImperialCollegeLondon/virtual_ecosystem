"""The :mod:`~virtual_ecosystem.models.hydrology.hydrology_model` module
creates a
:class:`~virtual_ecosystem.models.hydrology.hydrology_model.HydrologyModel`
class as a child of the :class:`~virtual_ecosystem.core.base_model.BaseModel` class.

There are still a number of open TODOs related to process implementation and improvement
, time step and model structure, and units and module coordination.

TODO processes

    * spin up soil moisture and accumulated runoff
    * set boundaries for river discharge
    * add canopy evaporation
    * update infiltration process

TODO time step and model structure

    * Move calculation of static arrays and selection of indices to LayerStructure
    * find a way to load daily (precipitation) data and loop over daily time_index
    * add time dimension to required_init_vars
    * allow for different time steps (currently only 30 days)
    * potentially move `calculate_drainage_map` to core
    * add abiotic constants from config

TODO units and module coordination

    * change temperature to Kelvin
    * change soil moisture to mm

"""  # noqa: D205, D415

from __future__ import annotations

from math import sqrt
from typing import Any

import numpy as np
from numpy.typing import NDArray
from pint import Quantity
from xarray import DataArray

from virtual_ecosystem.core.base_model import BaseModel
from virtual_ecosystem.core.config import Config
from virtual_ecosystem.core.constants_loader import load_constants
from virtual_ecosystem.core.core_components import CoreComponents
from virtual_ecosystem.core.data import Data
from virtual_ecosystem.core.exceptions import InitialisationError
from virtual_ecosystem.core.logger import LOGGER
from virtual_ecosystem.models.abiotic.constants import AbioticConsts
from virtual_ecosystem.models.hydrology import (
    above_ground,
    below_ground,
    hydrology_tools,
)
from virtual_ecosystem.models.hydrology.constants import HydroConsts


class HydrologyModel(
    BaseModel,
    model_name="hydrology",
    model_update_bounds=("1 day", "1 month"),
    required_init_vars=(
        ("layer_heights", ("spatial",)),
        ("elevation", ("spatial",)),
    ),
    vars_updated=(
        "precipitation_surface",  # precipitation-interception loss
        "soil_moisture",
        "surface_runoff",  # equivalent to SPLASH runoff
        "vertical_flow",
        "latent_heat_vapourisation",
        "molar_density_air",
        "soil_evaporation",
        "surface_runoff_accumulated",
        "subsurface_flow_accumulated",
        "matric_potential",
        "groundwater_storage",
        "river_discharge_rate",
        "total_river_discharge",
        "subsurface_flow",
        "baseflow",
        "bypass_flow",
<<<<<<< HEAD
    ),
    vars_initialised=(
        "precipitation_surface",  # precipitation-interception loss
        "soil_moisture",
        "surface_runoff",  # equivalent to SPLASH runoff
        "vertical_flow",
        "latent_heat_vapourisation",
        "molar_density_air",
        "soil_evaporation",
        "surface_runoff_accumulated",
        "subsurface_flow_accumulated",
        "matric_potential",
        "groundwater_storage",
        "river_discharge_rate",
        "total_river_discharge",
        "subsurface_flow",
        "baseflow",
        "bypass_flow",
    ),
    required_update_vars=(
        "air_temperature",
        "relative_humidity",
        "atmospheric_pressure",
        "precipitation",
        "wind_speed",
        "leaf_area_index",
        "layer_heights",
        "soil_moisture",
        "evapotranspiration",
        "accumulated_surface_runoff",
        "accumulated_subsurface_flow",
=======
>>>>>>> 9b6cba2d
    ),
):
    """A class describing the hydrology model.

    Args:
        data: The data object to be used in the model.
        core_components: The core components used across models.
        initial_soil_moisture: The initial volumetric relative water content [unitless]
            for all layers. This will be converted to soil moisture in mm.
        initial_groundwater_saturation: Initial level of groundwater saturation (between
            0 and 1) for all layers and grid cells identical. This will be converted to
            groundwater storage in mm.
        model_constants: Set of constants for the hydrology model.

    Raises:
        InitialisationError: when soil moisture or saturation parameters are not numeric
            or out of [0, 1] bounds.
    """

    def __init__(
        self,
        data: Data,
        core_components: CoreComponents,
        initial_soil_moisture: float,
        initial_groundwater_saturation: float,
        model_constants: HydroConsts = HydroConsts(),
        **kwargs: Any,
    ):
        super().__init__(data=data, core_components=core_components, **kwargs)

        # Sanity checks for initial soil moisture and initial_groundwater_saturation
        for attr, value in (
            ("initial_soil_moisture", initial_soil_moisture),
            ("initial_groundwater_saturation", initial_groundwater_saturation),
        ):
            if not isinstance(value, (float, int)):
                to_raise = InitialisationError(f"The {attr} must be numeric!")
                LOGGER.error(to_raise)
                raise to_raise

            if value < 0 or value > 1:
                to_raise = InitialisationError(f"The {attr} has to be between 0 and 1!")
                LOGGER.error(to_raise)
                raise to_raise

        self.initial_soil_moisture: float = initial_soil_moisture
        """Initial volumetric relative water content [unitless] for all layers and grid
        cells identical."""
        self.initial_groundwater_saturation: float = initial_groundwater_saturation
        """Initial level of groundwater saturation for all layers identical."""
        self.model_constants: HydroConsts = model_constants
        """Set of constants for the hydrology model"""
        self.core_constants = core_components.core_constants
        """Set of core constants for the hydrology model"""
        self.data.grid.set_neighbours(distance=sqrt(self.data.grid.cell_area))
        """Set neighbours."""
        self.drainage_map = above_ground.calculate_drainage_map(
            grid=self.data.grid,
            elevation=np.array(self.data["elevation"]),
        )
        """Upstream neighbours for the calculation of accumulated horizontal flow."""

        # Calculate layer thickness for soil moisture unit conversion and set structures
        # NOTE Could be moved to LayerStructure?
        soil_layer_heights = self.data["layer_heights"].where(
            self.data["layer_heights"].layer_roles == "soil"
        )
        self.soil_layer_thickness = hydrology_tools.calculate_layer_thickness(
            soil_layer_heights=soil_layer_heights.dropna(dim="layers").to_numpy(),
            meters_to_mm=self.core_constants.meters_to_mm,
        )
        """Soil layer thickness in mm."""
        self.subcanopy_layer_index = self.layer_structure.layer_roles.index("subcanopy")
        """Subcanopy layer index."""
        non_soil_layers = (
            self.layer_structure.n_layers
            - self.layer_structure.layer_roles.count("soil")
        )
        self.nan_fill_atmosphere = np.full(
            (non_soil_layers, self.data.grid.n_cells), np.nan
        )
        """Array of nan representing non-soil layers."""

    @classmethod
    def from_config(
        cls, data: Data, core_components: CoreComponents, config: Config
    ) -> HydrologyModel:
        """Factory function to initialise the hydrology model from configuration.

        This function unpacks the relevant information from the configuration file, and
        then uses it to initialise the model. If any information from the config is
        invalid rather than returning an initialised model instance an error is raised.

        Args:
            data: A :class:`~virtual_ecosystem.core.data.Data` instance.
            core_components: The core components used across models.
            config: A validated Virtual Ecosystem model configuration object.
        """

        # Load model parameters
        initial_soil_moisture = config["hydrology"]["initial_soil_moisture"]
        initial_groundwater_saturation = config["hydrology"][
            "initial_groundwater_saturation"
        ]

        # Load in the relevant constants
        model_constants = load_constants(config, "hydrology", "HydroConsts")

        LOGGER.info(
            "Information required to initialise the hydrology model successfully "
            "extracted."
        )
        return cls(
            data=data,
            core_components=core_components,
            initial_soil_moisture=initial_soil_moisture,
            initial_groundwater_saturation=initial_groundwater_saturation,
            model_constants=model_constants,
        )

    def setup(self) -> None:
        """Function to set up the hydrology model.

        At the moment, this function initializes variables that are required to run the
        first update(). Air temperature, relative humidity, atmospheric pressure, and
        wind speed below the canopy are set to the 2 m reference values.

        For the within grid cell hydrology, soil moisture is initialised homogenously
        for all soil layers and groundwater storage is set to the percentage of it's
        capacity that was defined in the model configuration. This design might change
        with the implementation of the SPLASH model :cite:p:`davis_simple_2017` which
        will take care of part of the above-ground hydrology.

        For the hydrology across the grid, this function initialises the accumulated
        surface runoff variable and the subsurface accumulated flow variable. Both
        require a spinup which is currently not implemented.
        """

        # Calculate initial soil moisture, [mm]
        self.data["soil_moisture"] = hydrology_tools.initialise_soil_moisture_mm(
            soil_layer_thickness=self.soil_layer_thickness,
            layer_structure=self.layer_structure,
            n_cells=self.data.grid.n_cells,
            initial_soil_moisture=self.initial_soil_moisture,
        )

        # Create initial groundwater storage variable with two layers, [mm]
        # TODO think about including this in config, but we don't want to carry those
        # layers around with all variables in the data object
        initial_groundwater_storage = (
            self.initial_groundwater_saturation
            * self.model_constants.groundwater_capacity
        )
        self.data["groundwater_storage"] = DataArray(
            np.full((2, self.data.grid.n_cells), initial_groundwater_storage),
            dims=("groundwater_layers", "cell_id"),
            name="groundwater_storage",
        )

        # Create subcanopy microclimate from reference height
        for var in [
            "air_temperature",
            "relative_humidity",
            "wind_speed",
            "atmospheric_pressure",
        ]:
            self.data[var] = (
                DataArray(self.data[var + "_ref"].isel(time_index=0))
                .expand_dims("layers")
                .rename(var)
                .assign_coords(
                    coords={
                        "layers": [self.subcanopy_layer_index],
                        "layer_roles": ("layers", ["subcanopy"]),
                        "cell_id": self.data.grid.cell_id,
                    },
                )
            )

        # Set initial above-ground accumulated runoff and sub-surface flow to zero
        for var in ["surface_runoff_accumulated", "subsurface_flow_accumulated"]:
            self.data[var] = DataArray(
                np.zeros_like(self.data["elevation"]),
                dims="cell_id",
                name=var,
                coords={"cell_id": self.data.grid.cell_id},
            )

    def spinup(self) -> None:
        """Placeholder function to spin up the hydrology model."""

    def update(self, time_index: int, **kwargs: Any) -> None:
        r"""Function to update the hydrology model.

        This function calculates the main hydrological components of the Virtual
        Ecosystem and updates the following variables in the `data` object:

        * precipitation_surface, [mm]
        * soil_moisture, [mm]
        * matric_potential, [kPa]
        * surface_runoff, [mm], equivalent to SPLASH runoff
        * surface_runoff_accumulated, [mm]
        * subsurface_flow_accumulated, [mm]
        * soil_evaporation, [mm]
        * vertical_flow, [mm d-1]
        * latent_heat_vapourisation, [J kg-1]
        * molar_density_air, [mol m-3]
        * groundwater_storage, [mm]
        * subsurface_flow, [mm]
        * baseflow, [mm]
        * total_river_discharge, [mm]
        * river_discharge_rate, [m3 s-1]
        * bypass flow, [mm]

        Many of the underlying processes are problematic at a monthly timestep, which is
        currently the only supported update interval. As a short-term work around, the
        input precipitation is randomly distributed over 30 days and input
        evapotranspiration is divided by 30, and the return variables are monthly means
        or monthly accumulated values.

        Precipitation that reaches the surface is defined as incoming precipitation
        minus canopy interception, which is estimated using a stroage-based approach,
        see
        :func:`~virtual_ecosystem.models.hydrology.above_ground.calculate_interception`
        .

        Surface runoff is calculated with a simple bucket model based on
        :cite:t:`davis_simple_2017`, see
        :func:`~virtual_ecosystem.models.hydrology.above_ground.calculate_surface_runoff`
        : if precipitation exceeds top soil moisture capacity
        , the excess water is added to runoff and top soil moisture is set to soil
        moisture capacity value; if the top soil is not saturated, precipitation is
        added to the current soil moisture level and runoff is set to zero. Note that
        this function will likely change with the implementation of the SPLASH model
        :cite:p:`davis_simple_2017` in the plant module which will take care of the grid
        cell based above-ground hydrology. The accumulated surface runoff is calculated
        as the sum of current runoff and the runoff from upstream cells at the previous
        time step, see
        :func:`~virtual_ecosystem.models.hydrology.above_ground.accumulate_horizontal_flow`
        .

        Potential soil evaporation is calculated with classical bulk aerodynamic
        formulation, following the so-called ':math:`\alpha` method', see
        :func:`~virtual_ecosystem.models.hydrology.above_ground.calculate_soil_evaporation`
        , and reduced to actual evaporation as a function of leaf area index.

        Vertical flow between soil layers is calculated using the Richards equation, see
        :func:`~virtual_ecosystem.models.hydrology.below_ground.calculate_vertical_flow`
        . Here, the mean vertical flow in mm per day that goes though the top soil layer
        is returned to the data object. Note that there are
        severe limitations to this approach on the temporal and spatial scale of this
        model and this can only be treated as a very rough approximation!

        Soil moisture is updated by iteratively updating the soil moisture of individual
        layers under consideration of the vertical flow in and out of each layer, see
        :func:`~virtual_ecosystem.models.hydrology.below_ground.update_soil_moisture`
        . The conversion to matric potential is based on :cite:t:`campbell_simple_1974`,
        see
        :func:`~virtual_ecosystem.models.hydrology.below_ground.convert_soil_moisture_to_water_potential`
        .

        Groundwater storage and flows are modelled using two parallel linear
        reservoirs, see
        :func:`~virtual_ecosystem.models.hydrology.below_ground.update_groundwater_storage`
        . The horizontal flow between grid cells currently uses the same function as the
        above ground runoff.

        Total river discharge is calculated as the sum of above- and below ground
        horizontal flow and converted to river discharge rate in m3/s.

        The function requires the following input variables from the data object:

        * air temperature, [C]
        * relative humidity, []
        * atmospheric pressure, [kPa]
        * precipitation, [mm]
        * wind speed, [m s-1]
        * leaf area index, [m m-2]
        * layer heights, [m]
        * Soil moisture (previous time step), [mm]
        * evapotranspiration (current time step), [mm]
        * accumulated surface runoff (previous time step), [mm]
        * accumulated subsurface flow (previous time step), [mm]

        and a number of parameters that as described in detail in
        :class:`~virtual_ecosystem.models.hydrology.constants.HydroConsts`.
        """
        # Determine number of days, currently only 30 days (=1 month)
        if self.model_timing.update_interval_quantity != Quantity("1 month"):
            to_raise = NotImplementedError("This time step is currently not supported.")
            LOGGER.error(to_raise)
            raise to_raise

        days: int = 30

        # Set seed for random rainfall generator
        seed: None | int = kwargs.pop("seed", None)

        # Select variables at relevant heights for current time step
        abiotic_constants = AbioticConsts()
        hydro_input = hydrology_tools.setup_hydrology_input_current_timestep(
            data=self.data,
            time_index=time_index,
            days=days,
            seed=seed,
            layer_roles=self.layer_structure.layer_roles,
            soil_layer_thickness=self.soil_layer_thickness,
            soil_moisture_capacity=self.model_constants.soil_moisture_capacity,
            soil_moisture_residual=self.model_constants.soil_moisture_residual,
            core_constants=self.core_constants,
            latent_heat_vap_equ_factors=(abiotic_constants.latent_heat_vap_equ_factors),
        )

        # Create lists for output variables to store daily data
        daily_lists: dict = {name: [] for name in self.vars_updated}

        for day in np.arange(days):
            # Interception of water in canopy, [mm]
            interception = above_ground.calculate_interception(
                leaf_area_index=hydro_input["leaf_area_index_sum"],
                precipitation=hydro_input["current_precipitation"][:, day],
                intercept_parameters=self.model_constants.intercept_parameters,
                veg_density_param=self.model_constants.veg_density_param,
            )

            # TODO add canopy evaporation

            # Precipitation that reaches the surface per day, [mm]
            precipitation_surface = (
                hydro_input["current_precipitation"][:, day] - interception
            )
            daily_lists["precipitation_surface"].append(precipitation_surface)

            # Calculate daily surface runoff of each grid cell, [mm]; replace by SPLASH
            surface_runoff = above_ground.calculate_surface_runoff(
                precipitation_surface=precipitation_surface,
                top_soil_moisture=hydro_input["soil_moisture_mm"][0],
                top_soil_moisture_capacity=hydro_input["top_soil_moisture_capacity_mm"],
            )

            daily_lists["surface_runoff"].append(surface_runoff)

            # Calculate preferential bypass flow, [mm]
            bypass_flow = above_ground.calculate_bypass_flow(
                top_soil_moisture=hydro_input["soil_moisture_mm"][0],
                sat_top_soil_moisture=hydro_input["top_soil_moisture_capacity_mm"],
                available_water=precipitation_surface - surface_runoff,
                infiltration_shape_parameter=(
                    self.model_constants.infiltration_shape_parameter
                ),
            )
            daily_lists["bypass_flow"].append(bypass_flow)

            # Calculate top soil moisture after infiltration, [mm]
            soil_moisture_infiltrated = np.clip(
                (
                    hydro_input["soil_moisture_mm"][0]
                    + precipitation_surface
                    - surface_runoff
                    - bypass_flow,
                ),
                0,
                hydro_input["top_soil_moisture_capacity_mm"],
            ).squeeze()

            # Prepare inputs for soil evaporation function
            top_soil_moisture_vol = (
                soil_moisture_infiltrated / self.soil_layer_thickness[0]
            )
            latent_heat_vapourisation = (
                hydro_input["latent_heat_vapourisation"][self.subcanopy_layer_index]
                / 1000.0
            )
            density_air_kg = (
                hydro_input["molar_density_air"][self.subcanopy_layer_index]
                * self.core_constants.molecular_weight_air
                / 1000.0
            )

            soil_evaporation = above_ground.calculate_soil_evaporation(
                temperature=hydro_input["subcanopy_temperature"],
                relative_humidity=hydro_input["subcanopy_humidity"],
                atmospheric_pressure=hydro_input["subcanopy_pressure"],
                soil_moisture=top_soil_moisture_vol,
                soil_moisture_residual=self.model_constants.soil_moisture_residual,
                soil_moisture_capacity=self.model_constants.soil_moisture_capacity,
                leaf_area_index=hydro_input["leaf_area_index_sum"],
                wind_speed_surface=hydro_input["subcanopy_wind_speed"],
                celsius_to_kelvin=self.core_constants.zero_Celsius,
                density_air=density_air_kg,
                latent_heat_vapourisation=latent_heat_vapourisation,
                gas_constant_water_vapour=self.core_constants.gas_constant_water_vapour,
                soil_surface_heat_transfer_coefficient=(
                    self.model_constants.soil_surface_heat_transfer_coefficient
                ),
                extinction_coefficient_global_radiation=(
                    self.model_constants.extinction_coefficient_global_radiation
                ),
            )
            daily_lists["soil_evaporation"].append(soil_evaporation["soil_evaporation"])

            # Calculate top soil moisture after evap and combine with lower layers, [mm]
            soil_moisture_evap_mm: NDArray[np.float32] = np.concatenate(
                (
                    np.expand_dims(
                        np.clip(
                            (
                                soil_moisture_infiltrated
                                - soil_evaporation["soil_evaporation"]
                            ),
                            hydro_input["top_soil_moisture_residual_mm"],
                            hydro_input["top_soil_moisture_capacity_mm"],
                        ),
                        axis=0,
                    ),
                    hydro_input["soil_moisture_mm"][1:],
                )
            )

            # Calculate vertical flow between soil layers in mm per day
            # Note that there are severe limitations to this approach on the temporal
            # spatial scale of this model and this can only be treated as a very rough
            # approximation to discuss nutrient leaching.
            vertical_flow = below_ground.calculate_vertical_flow(
                soil_moisture=soil_moisture_evap_mm / self.soil_layer_thickness,  # vol
                soil_layer_thickness=self.soil_layer_thickness,  # mm
                soil_moisture_capacity=(
                    self.model_constants.soil_moisture_capacity
                ),  # vol
                soil_moisture_residual=(
                    self.model_constants.soil_moisture_residual
                ),  # vol
                hydraulic_conductivity=(
                    self.model_constants.hydraulic_conductivity
                ),  # m/s
                hydraulic_gradient=self.model_constants.hydraulic_gradient,  # m/m
                nonlinearily_parameter=self.model_constants.nonlinearily_parameter,
                groundwater_capacity=self.model_constants.groundwater_capacity,
                seconds_to_day=self.core_constants.seconds_to_day,
            )
            daily_lists["vertical_flow"].append(vertical_flow)

            # Update soil moisture by +/- vertical flow to each layer and remove root
            # water uptake by plants (transpiration), [mm]
            soil_moisture_updated = below_ground.update_soil_moisture(
                soil_moisture=soil_moisture_evap_mm,  # mm
                vertical_flow=vertical_flow,  # mm
                evapotranspiration=hydro_input["current_evapotranspiration"],  # mm
                soil_moisture_capacity=(  # mm
                    self.model_constants.soil_moisture_capacity
                    * self.soil_layer_thickness
                ),
                soil_moisture_residual=(  # mm
                    self.model_constants.soil_moisture_residual
                    * self.soil_layer_thickness
                ),
            )
            daily_lists["soil_moisture"].append(soil_moisture_updated)

            # Convert soil moisture to matric potential
            matric_potential = below_ground.convert_soil_moisture_to_water_potential(
                soil_moisture=(
                    soil_moisture_updated / self.soil_layer_thickness  # vol
                ),
                air_entry_water_potential=(
                    self.model_constants.air_entry_water_potential
                ),
                water_retention_curvature=(
                    self.model_constants.water_retention_curvature
                ),
                soil_moisture_capacity=self.model_constants.soil_moisture_capacity,
            )
            daily_lists["matric_potential"].append(matric_potential)

            # calculate below ground horizontal flow and update ground water
            below_ground_flow = below_ground.update_groundwater_storage(
                groundwater_storage=hydro_input["groundwater_storage"],
                vertical_flow_to_groundwater=vertical_flow[-1],
                bypass_flow=bypass_flow,
                max_percolation_rate_uzlz=(
                    self.model_constants.max_percolation_rate_uzlz
                ),
                groundwater_loss=self.model_constants.groundwater_loss,
                reservoir_const_upper_groundwater=(
                    self.model_constants.reservoir_const_upper_groundwater
                ),
                reservoir_const_lower_groundwater=(
                    self.model_constants.reservoir_const_lower_groundwater
                ),
            )

            for var in ["groundwater_storage", "subsurface_flow", "baseflow"]:
                daily_lists[var].append(below_ground_flow[var])

            # Calculate horizontal flow
            # Calculate accumulated runoff for each cell (me+sum of upstream neighbours)
            new_accumulated_runoff = above_ground.accumulate_horizontal_flow(
                drainage_map=self.drainage_map,
                current_flow=surface_runoff,
                previous_accumulated_flow=hydro_input["previous_accumulated_runoff"],
            )
            daily_lists["surface_runoff_accumulated"].append(new_accumulated_runoff)

            # Calculate subsurface accumulated flow, [mm]
            new_subsurface_flow_accumulated = above_ground.accumulate_horizontal_flow(
                drainage_map=self.drainage_map,
                current_flow=np.array(
                    below_ground_flow["subsurface_flow"] + below_ground_flow["baseflow"]
                ),
                previous_accumulated_flow=(
                    hydro_input["previous_subsurface_flow_accumulated"]
                ),
            )
            daily_lists["subsurface_flow_accumulated"].append(
                new_subsurface_flow_accumulated
            )

            # Calculate total river discharge as sum of above- and below-ground flow
            total_river_discharge = (
                new_accumulated_runoff + new_subsurface_flow_accumulated
            )
            daily_lists["total_river_discharge"].append(total_river_discharge)

            # Convert total discharge to river discharge rate, [m3 s-1]
            river_discharge_rate = above_ground.convert_mm_flow_to_m3_per_second(
                river_discharge_mm=total_river_discharge,
                area=self.data.grid.cell_area,
                days=days,
                seconds_to_day=self.core_constants.seconds_to_day,
                meters_to_millimeters=self.core_constants.meters_to_mm,
            )
            daily_lists["river_discharge_rate"].append(river_discharge_rate)

            # update inputs for next day
            hydro_input["soil_moisture_mm"] = soil_moisture_updated
            hydro_input["groundwater_storage"] = below_ground_flow[
                "groundwater_storage"
            ]
            hydro_input["previous_accumulated_runoff"] = new_accumulated_runoff
            hydro_input["subsurface_flow_accumulated"] = new_subsurface_flow_accumulated

        # create output dict as intermediate step to not overwrite data directly
        soil_hydrology = {}

        # Return monthly latent heat of vapourisation and molar density of air
        # (currently only one value per month, will be average with daily input)
        for var in ["latent_heat_vapourisation", "molar_density_air"]:
            soil_hydrology[var] = DataArray(
                hydro_input[var],
                dims=self.data["layer_heights"].dims,
                coords=self.data["layer_heights"].coords,
            )

        # Calculate monthly accumulated/mean values for hydrology variables
        for var in [
            "precipitation_surface",
            "surface_runoff",
            "soil_evaporation",
            "subsurface_flow",
            "baseflow",
            "bypass_flow",
            "surface_runoff_accumulated",
            "subsurface_flow_accumulated",
            "total_river_discharge",
        ]:
            soil_hydrology[var] = DataArray(
                np.sum(np.stack(daily_lists[var], axis=1), axis=1),
                dims="cell_id",
                coords={"cell_id": self.data.grid.cell_id},
            )

        soil_hydrology["vertical_flow"] = DataArray(  # vertical flow through top soil
            np.mean(np.stack(daily_lists["vertical_flow"][0], axis=1), axis=1),
            dims="cell_id",
            coords={"cell_id": self.data.grid.cell_id},
        )

        soil_hydrology["river_discharge_rate"] = DataArray(
            np.mean(np.stack(daily_lists["river_discharge_rate"], axis=1), axis=1),
            dims="cell_id",
            coords={"cell_id": self.data.grid.cell_id},
        )

        # Return mean soil moisture, [-], and matric potential, [kPa], and add
        # atmospheric layers (nan)
        for var in ["soil_moisture", "matric_potential"]:
            soil_hydrology[var] = DataArray(
                np.concatenate(
                    (
                        self.nan_fill_atmosphere,
                        np.mean(np.stack(daily_lists[var], axis=0), axis=0),
                    ),
                ),
                dims=self.data["layer_heights"].dims,
                coords=self.data["layer_heights"].coords,
            )

        # Save last state of groundwater stoage, [mm]
        soil_hydrology["groundwater_storage"] = DataArray(
            daily_lists["groundwater_storage"][day],
            dims=self.data["groundwater_storage"].dims,
        )

        # Update data object
        self.data.add_from_dict(output_dict=soil_hydrology)

    def cleanup(self) -> None:
        """Placeholder function for hydrology model cleanup."""<|MERGE_RESOLUTION|>--- conflicted
+++ resolved
@@ -80,7 +80,6 @@
         "subsurface_flow",
         "baseflow",
         "bypass_flow",
-<<<<<<< HEAD
     ),
     vars_initialised=(
         "precipitation_surface",  # precipitation-interception loss
@@ -112,8 +111,6 @@
         "evapotranspiration",
         "accumulated_surface_runoff",
         "accumulated_subsurface_flow",
-=======
->>>>>>> 9b6cba2d
     ),
 ):
     """A class describing the hydrology model.
