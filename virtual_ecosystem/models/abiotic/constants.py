--- conflicted
+++ resolved
@@ -259,7 +259,11 @@
     leaf_emissivity: float = 0.8
     """Leaf emissivity, dimensionless."""
 
-<<<<<<< HEAD
+    saturated_pressure_slope_parameters: list[float] = field(
+        default_factory=lambda: [4098.0, 0.6108, 17.27, 237.3]
+    )
+    """List of parameters to calcualte the slope of saturated vapour pressure curve."""
+
     wind_profile_parameters: list[float] = field(
         default_factory=lambda: [4.87, 67.8, 5.42]
     )
@@ -272,10 +276,4 @@
     """Wind shear slope under stable conditions after Gourdiaan (1977)."""
 
     stable_temperature_gradient_intercept: float = 0.74
-    """Temperature gradient intercept under stable conditions after Goudriaan (1977)."""
-=======
-    saturated_pressure_slope_parameters: list[float] = field(
-        default_factory=lambda: [4098.0, 0.6108, 17.27, 237.3]
-    )
-    """List of parameters to calcualte the slope of saturated vapour pressure curve."""
->>>>>>> 7c556848
+    """Temperature gradient intercept under stable conditions after Goudriaan (1977)."""