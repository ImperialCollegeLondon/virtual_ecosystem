--- conflicted
+++ resolved
@@ -1,1084 +1,640 @@
 [[variable]]
+axis = []
 description = "Air temperature profile"
-<<<<<<< HEAD
 unit = "C"
 variable_type = ""
-axis = []
-=======
-initialised_by = ["abiotic", "abiotic_simple"]
-name = "air_temperature"
+
+[[variable]]
+axis = []
+description = "Air temperature at reference height (2m)"
 unit = "C"
-updated_by = ["abiotic", "abiotic_simple"]
-used_by = ["abiotic", "abiotic_simple", "plants", "animal"]
->>>>>>> 37d7cbbc
-
-[[variable]]
-description = "Air temperature at reference height (2m)"
-<<<<<<< HEAD
-unit = "C"
-variable_type = ""
-axis = []
-=======
-initialised_by = "external"
-name = "air_temperature_ref"
-unit = "C"
-updated_by = ""
-used_by = ["abiotic", "abiotic_simple"]
->>>>>>> 37d7cbbc
-
-[[variable]]
+variable_type = ""
+
+[[variable]]
+axis = []
 description = "Shortwave light albedo"
-<<<<<<< HEAD
 unit = "-"
 variable_type = ""
-axis = []
-
-=======
-initialised_by = "external"
-name = "albedo_shortwave"
+
+[[variable]]
+axis = []
+description = "Visible light albedo"
 unit = "-"
-updated_by = ""
-used_by = ["abiotic"]
->>>>>>> 37d7cbbc
-
-[[variable]]
-description = "Visible light albedo"
-<<<<<<< HEAD
-unit = "-"
-variable_type = ""
-axis = []
-=======
-initialised_by = "external"
-name = "albedo_vis"
-unit = "-"
-updated_by = ""
-used_by = ["abiotic"]
->>>>>>> 37d7cbbc
-
-[[variable]]
+variable_type = ""
+
+[[variable]]
+axis = []
 description = "Animal respiration aggregated over all functional types"
 initialised_by = "animal"
 name = "animal_respiration"
 unit = "ppm"
-<<<<<<< HEAD
-variable_type = ""
-axis = []
-=======
-updated_by = "animal"
-used_by = ["abiotic", "animal"]
->>>>>>> 37d7cbbc
-
-[[variable]]
+variable_type = ""
+
+[[variable]]
+axis = []
 description = "Atmospheric CO2 concentration profile"
-<<<<<<< HEAD
 unit = "ppm"
 variable_type = ""
-axis = []
-=======
-initialised_by = ["abiotic", "abiotic_simple"]
-name = "atmospheric_co2"
+
+[[variable]]
+axis = []
+description = "Atmospheric CO2 concentration at reference height (above canopy)"
 unit = "ppm"
-updated_by = ["abiotic", "abiotic_simple"]
-used_by = ["abiotic", "abiotic_simple", "plants"]
->>>>>>> 37d7cbbc
-
-[[variable]]
-description = "Atmospheric CO2 concentration at reference height (above canopy)"
-<<<<<<< HEAD
+variable_type = ""
+
+[[variable]]
+axis = []
+description = "Atmospheric pressure profile"
+unit = "kPa"
+variable_type = ""
+
+[[variable]]
+axis = []
+description = "Atmospheric pressure at reference height (2m)"
+unit = "kPa"
+variable_type = ""
+
+[[variable]]
+axis = []
+description = "Bulk aerodynamic resistance"
+unit = "s m-1"
+variable_type = ""
+
+[[variable]]
+axis = []
+description = "Shortwave radiation absorbed by individual canopy layers"
+unit = "J m-2"
+variable_type = ""
+
+[[variable]]
+axis = []
+description = "Canopy height"
+unit = "m"
+variable_type = ""
+
+[[variable]]
+axis = []
+description = "Heights of canopy layers"
+unit = "m"
+variable_type = ""
+
+[[variable]]
+axis = []
+description = "Canopy temperature of individual layers"
+unit = "C"
+variable_type = ""
+
+[[variable]]
+axis = []
+description = "Elevation above sea level"
+unit = "m"
+variable_type = ""
+
+[[variable]]
+axis = []
+description = "Evapotranspiration"
+unit = "-"
+variable_type = ""
+
+[[variable]]
+axis = []
+description = "Friction velocity"
+unit = "m s-1"
+variable_type = ""
+
+[[variable]]
+axis = []
+description = "Ground heat flux"
+unit = "J m-2"
+variable_type = ""
+
+[[variable]]
+axis = []
+description = "Latent heat flux from canopy layers"
+unit = "J m-2"
+variable_type = ""
+
+[[variable]]
+axis = []
+description = "Latent heat flux from surface layer"
+unit = "J m-2"
+variable_type = ""
+
+[[variable]]
+axis = []
+description = "Leaf area index"
+unit = "m m"
+variable_type = ""
+
+[[variable]]
+axis = []
+description = "Longwave radiation from individual canopy layers"
+unit = "J m-2"
+variable_type = ""
+
+[[variable]]
+axis = []
+description = "Longwave radiation from surface layer"
+unit = "J m-2"
+variable_type = ""
+
+[[variable]]
+axis = []
+description = "Mean annual temperature = temperature of deepest soil layer"
+unit = "C"
+variable_type = ""
+
+[[variable]]
+axis = []
+description = "Temperature-dependent molar density of air"
+unit = "kg m-3"
+variable_type = ""
+
+[[variable]]
+axis = []
+description = "Net shortwave radiation at the surface"
+unit = "J m-2"
+variable_type = ""
+
+[[variable]]
+axis = []
+description = "Plant net CO2 assimilation"
 unit = "ppm"
 variable_type = ""
-axis = []
-=======
-initialised_by = "external"
-name = "atmospheric_co2_ref"
-unit = "ppm"
-updated_by = ""
-used_by = ["abiotic", "abiotic_simple"]
->>>>>>> 37d7cbbc
-
-[[variable]]
-description = "Atmospheric pressure profile"
-<<<<<<< HEAD
-unit = "kPa"
-variable_type = ""
-axis = []
-=======
-initialised_by = ["abiotic", "abiotic_simple"]
-name = "atmospheric_pressure"
-unit = "kPa"
-updated_by = ["abiotic", "abiotic_simple"]
-used_by = ["abiotic", "abiotic_simple", "hydrology", "plants"]
->>>>>>> 37d7cbbc
-
-[[variable]]
-description = "Atmospheric pressure at reference height (2m)"
-<<<<<<< HEAD
-unit = "kPa"
-variable_type = ""
-axis = []
-=======
-initialised_by = "external"
-name = "atmospheric_pressure_ref"
-unit = "kPa"
-updated_by = ""
-used_by = ["abiotic", "abiotic_simple", "hydrology"]
->>>>>>> 37d7cbbc
-
-[[variable]]
-description = "Bulk aerodynamic resistance"
-<<<<<<< HEAD
-unit = "s m-1"
-variable_type = ""
-axis = []
-=======
-initialised_by = "abiotic"
-name = "bulk_aerodynamic_resistance"
-unit = "s m-1"
-updated_by = "abiotic"
-used_by = ["abiotic"]
->>>>>>> 37d7cbbc
-
-[[variable]]
-description = "Shortwave radiation absorbed by individual canopy layers"
-<<<<<<< HEAD
-unit = "J m-2"
-variable_type = ""
-axis = []
-=======
-initialised_by = "plants"
-name = "canopy_absorption"
-unit = "J m-2"
-updated_by = "plants"
-used_by = ["abiotic", "plants"]
->>>>>>> 37d7cbbc
-
-[[variable]]
-description = "Canopy height"
-<<<<<<< HEAD
-unit = "m"
-variable_type = ""
-axis = []
-=======
-initialised_by = "plants"
-name = "canopy_height"
-unit = "m"
-updated_by = "plants"
-used_by = ["abiotic", "abiotic_simple", "plants"]
->>>>>>> 37d7cbbc
-
-[[variable]]
-description = "Heights of canopy layers"
-<<<<<<< HEAD
-unit = "m"
-variable_type = ""
-axis = []
-=======
-initialised_by = "plants"
-name = "layer_heights"
-unit = "m"
-updated_by = "plants"
-used_by = ["abiotic", "abiotic_simple", "plants"]
->>>>>>> 37d7cbbc
-
-[[variable]]
-description = "Canopy temperature of individual layers"
-<<<<<<< HEAD
-unit = "C"
-variable_type = ""
-axis = []
-=======
-initialised_by = "abiotic"
-name = "canopy_temperature"
-unit = "C"
-updated_by = "abiotic"
-used_by = ["abiotic"]
->>>>>>> 37d7cbbc
-
-[[variable]]
-description = "Elevation above sea level"
-<<<<<<< HEAD
-unit = "m"
-variable_type = ""
-axis = []
-=======
-initialised_by = "external"
-name = "elevation"
-unit = "m"
-updated_by = ""
-used_by = ["hydrology"]
->>>>>>> 37d7cbbc
-
-[[variable]]
-description = "Evapotranspiration"
-<<<<<<< HEAD
-unit = "-"
-variable_type = ""
-axis = []
-=======
-initialised_by = "plants"
-name = "evapotranspiration"
-updated_by = "plants"
-used_by = ["abiotic", "abiotic_simple", "hydrology", "plants"]
->>>>>>> 37d7cbbc
-
-[[variable]]
-description = "Friction velocity"
-<<<<<<< HEAD
-unit = "m s-1"
-variable_type = ""
-axis = []
-=======
-initialised_by = "external"
-name = "friction_velocity"
-unit = "m s-1"
-updated_by = ""
-used_by = ["abiotic"]
->>>>>>> 37d7cbbc
-
-[[variable]]
-description = "Ground heat flux"
-<<<<<<< HEAD
-unit = "J m-2"
-variable_type = ""
-axis = []
-=======
-initialised_by = "abiotic"
-name = "ground_heat_flux"
-unit = "J m-2"
-updated_by = "abiotic"
-used_by = ["abiotic"]
->>>>>>> 37d7cbbc
-
-[[variable]]
-description = "Latent heat flux from canopy layers"
-<<<<<<< HEAD
-unit = "J m-2"
-variable_type = ""
-axis = []
-=======
-initialised_by = "abiotic"
-name = "latent_heat_flux_canopy"
-unit = "J m-2"
-updated_by = "abiotic"
-used_by = ["abiotic"]
->>>>>>> 37d7cbbc
-
-[[variable]]
-description = "Latent heat flux from surface layer"
-<<<<<<< HEAD
-unit = "J m-2"
-variable_type = ""
-axis = []
-=======
-initialised_by = "abiotic"
-name = "latent_heat_flux_soil"
-unit = "J m-2"
-updated_by = "abiotic"
-used_by = ["abiotic"]
->>>>>>> 37d7cbbc
-
-[[variable]]
-description = "Leaf area index"
-<<<<<<< HEAD
-unit = "m m"
-variable_type = ""
-axis = []
-=======
-initialised_by = "plants"
-name = "leaf_area_index"
-unit = "m m"
-updated_by = "plants"
-used_by = ["abiotic", "abiotic_simple", "hydrology", "plants"]
->>>>>>> 37d7cbbc
-
-[[variable]]
-description = "Longwave radiation from individual canopy layers"
-<<<<<<< HEAD
-unit = "J m-2"
-variable_type = ""
-axis = []
-=======
-initialised_by = "abiotic"
-name = "longwave_canopy"
-unit = "J m-2"
-updated_by = "abiotic"
-used_by = ["abiotic"]
->>>>>>> 37d7cbbc
-
-[[variable]]
-description = "Longwave radiation from surface layer"
-<<<<<<< HEAD
-unit = "J m-2"
-variable_type = ""
-axis = []
-=======
-initialised_by = "abiotic"
-name = "longwave_soil"
-unit = "J m-2"
-updated_by = "abiotic"
-used_by = ["abiotic"]
->>>>>>> 37d7cbbc
-
-[[variable]]
-description = "Mean annual temperature = temperature of deepest soil layer"
-<<<<<<< HEAD
-unit = "C"
-variable_type = ""
-axis = []
-=======
-initialised_by = "external"
-name = "mean_annual_temperature"
-unit = "C"
-updated_by = ""
-used_by = ["abiotic", "abiotic_simple"]
->>>>>>> 37d7cbbc
-
-[[variable]]
-description = "Temperature-dependent molar density of air"
-<<<<<<< HEAD
-unit = "kg m-3"
-variable_type = ""
-axis = []
-=======
-initialised_by = "abiotic"
-name = "molar_density_air"
-unit = "kg m-3"
-updated_by = "abiotic"
-used_by = ["abiotic"]
->>>>>>> 37d7cbbc
-
-[[variable]]
-description = "Net shortwave radiation at the surface"
-<<<<<<< HEAD
-unit = "J m-2"
-variable_type = ""
-axis = []
-=======
-initialised_by = "abiotic"
-name = "netradiation_surface"
-unit = "J m-2"
-updated_by = "abiotic"
-used_by = ["abiotic"]
->>>>>>> 37d7cbbc
-
-[[variable]]
-description = "Plant net CO2 assimilation"
-<<<<<<< HEAD
-unit = "ppm"
-variable_type = ""
-axis = []
-=======
-initialised_by = "plants"
-name = "plant_net_co2_assimilation"
-unit = "ppm"
-updated_by = "plants"
-used_by = ["abiotic", "plants"]
->>>>>>> 37d7cbbc
-
-[[variable]]
+
+[[variable]]
+axis = []
 description = "Top of canopy photosynthetic photon flux density"
-<<<<<<< HEAD
 unit = "mol m-2"
 variable_type = ""
-axis = []
-=======
-initialised_by = "abiotic"
-name = "ppfd"
-unit = "mol m-2"
-updated_by = "abiotic"
-used_by = ["abiotic", "plants"]
->>>>>>> 37d7cbbc
-
-[[variable]]
+
+[[variable]]
+axis = []
 description = "Precipitation"
-<<<<<<< HEAD
 unit = "mm"
 variable_type = ""
-axis = []
-
-[[variable]]
-name = "precipitation_surface"
+
+[[variable]]
+axis = []
 description = "Precipitation that reaches surface"
-unit = "mm"
-variable_type = ""
-axis = []
-=======
-initialised_by = "external"
-name = "precipitation"
-unit = "mm"
-updated_by = ""
-used_by = ["hydrology"]
-
-[[variable]]
-used_by = [ "hydrology", "plants]
->>>>>>> 37d7cbbc
-
-[[variable]]
-name = "relative_humidity"
-description = "Relative humidity profile"
-unit = "%"
-variable_type = ""
-axis = []
-
-[[variable]]
-name = "relative_humidity_ref"
-description = "Relative humidity at reference height (2m)"
-unit = "%"
-variable_type = ""
-axis = []
-
-[[variable]]
-name = "river_discharge"
-description = "River discharge"
-unit = "m3 s-1"
-variable_type = ""
-axis = []
-
-[[variable]]
-name = "stream_flow"
-description = "Estimated stream flow"
-unit = "mm per time step"
-variable_type = ""
-axis = []
-
-[[variable]]
-name = "roughness_length_momentum"
-description = "Roughness length for momentum"
-unit = "m"
-variable_type = ""
-axis = []
-
-[[variable]]
-name = "sensible_heat_flux"
-description = "Sensible heat flux from canopy and surface"
-unit = "J m-2"
-variable_type = ""
-axis = []
-
-[[variable]]
-name = "sensible_heat_flux_canopy"
-description = "Sensible heat flux from canopy"
-unit = "J m-2"
-variable_type = ""
-axis = []
-
-[[variable]]
-name = "sensible_heat_flux_soil"
-description = "Sensible heat flux from surface layer"
-unit = "J m-2"
-variable_type = ""
-axis = []
-
-[[variable]]
-name = "shortwave_in"
-description = "Downward shortwave radiation"
-unit = "J m-2"
-variable_type = ""
-axis = []
-
-[[variable]]
-name = "soil_evaporation"
-description = "Soil evaporation"
-unit = "mm"
-variable_type = ""
-axis = []
-
-[[variable]]
-name = "soil_moisture"
-description = "Soil moisture as volumetric relative water content"
-unit = "-"
-variable_type = ""
-axis = []
-
-[[variable]]
-name = "soil_respiration"
-description = "Soil respiration"
-unit = "ppm"
-variable_type = ""
-axis = []
-
-[[variable]]
-name = "soil_temperature"
-description = "Soil temperature profile"
-unit = "C"
-<<<<<<< HEAD
-variable_type = ""
-axis = []
-=======
-initialised_by = ["abiotic", "abiotic_simple]
-description = "Precipitation that reaches surface"
-initialised_by = "hydrology"
 name = "precipitation_surface"
 unit = "mm"
-updated_by = ""
-updated_by = ["abiotic", "abiotic_simple"]
-used_by = ["abiotic", "abiotic_simple", "soil"]
->>>>>>> 37d7cbbc
-
-[[variable]]
+variable_type = ""
+
+[[variable]]
+axis = []
+description = "Relative humidity profile"
+name = "relative_humidity"
+unit = "%"
+variable_type = ""
+
+[[variable]]
+axis = []
+description = "Relative humidity at reference height (2m)"
+name = "relative_humidity_ref"
+unit = "%"
+variable_type = ""
+
+[[variable]]
+axis = []
+description = "River discharge"
+name = "river_discharge"
+unit = "m3 s-1"
+variable_type = ""
+
+[[variable]]
+axis = []
+description = "Estimated stream flow"
+name = "stream_flow"
+unit = "mm per time step"
+variable_type = ""
+
+[[variable]]
+axis = []
+description = "Roughness length for momentum"
+name = "roughness_length_momentum"
+unit = "m"
+variable_type = ""
+
+[[variable]]
+axis = []
+description = "Sensible heat flux from canopy and surface"
+name = "sensible_heat_flux"
+unit = "J m-2"
+variable_type = ""
+
+[[variable]]
+axis = []
+description = "Sensible heat flux from canopy"
+name = "sensible_heat_flux_canopy"
+unit = "J m-2"
+variable_type = ""
+
+[[variable]]
+axis = []
+description = "Sensible heat flux from surface layer"
+name = "sensible_heat_flux_soil"
+unit = "J m-2"
+variable_type = ""
+
+[[variable]]
+axis = []
+description = "Downward shortwave radiation"
+name = "shortwave_in"
+unit = "J m-2"
+variable_type = ""
+
+[[variable]]
+axis = []
+description = "Soil evaporation"
+name = "soil_evaporation"
+unit = "mm"
+variable_type = ""
+
+[[variable]]
+axis = []
+description = "Soil moisture as volumetric relative water content"
+name = "soil_moisture"
+unit = "-"
+variable_type = ""
+
+[[variable]]
+axis = []
+description = "Soil respiration"
+name = "soil_respiration"
+unit = "ppm"
+variable_type = ""
+
+[[variable]]
+axis = []
+description = "Soil temperature profile"
+name = "soil_temperature"
+unit = "C"
+variable_type = ""
+
+[[variable]]
+axis = []
 description = "Specific heat of air"
-<<<<<<< HEAD
 unit = "kJ kg-1"
 variable_type = ""
-axis = []
-=======
-initialised_by = "abiotic"
-name = "specific_heat_air"
-unit = "kJ kg-1"
-updated_by = "abiotic"
-used_by = ["abiotic"]
->>>>>>> 37d7cbbc
-
-[[variable]]
+
+[[variable]]
+axis = []
 description = "Specific humidity of air"
-<<<<<<< HEAD
 unit = "g kg-1"
 variable_type = ""
-axis = []
-=======
-initialised_by = "abiotic"
-name = "specific_humidity"
-unit = "g kg-1"
-updated_by = "abiotic"
-used_by = ["abiotic", "plants"]
->>>>>>> 37d7cbbc
-
-[[variable]]
+
+[[variable]]
+axis = []
 description = "Subsurface runoff"
-<<<<<<< HEAD
 unit = "mm"
 variable_type = ""
-axis = []
-=======
-initialised_by = "hydrology"
-name = "subsurface_runoff"
+
+[[variable]]
+axis = []
+description = "Fraction of sunshine hours, between 0 and 1"
+unit = "-"
+variable_type = ""
+
+[[variable]]
+axis = []
+description = "Surface runoff generated in each grid cell"
 unit = "mm"
-updated_by = "hydrology"
-used_by = ["hydrology", "soil"]
->>>>>>> 37d7cbbc
-
-[[variable]]
-description = "Fraction of sunshine hours, between 0 and 1"
-<<<<<<< HEAD
-unit = "-"
-variable_type = ""
-axis = []
-=======
-initialised_by = "external"
-name = "sunshine_fraction"
-unit = "-"
-updated_by = ""
-used_by = ["abiotic"]
->>>>>>> 37d7cbbc
-
-[[variable]]
-description = "Surface runoff generated in each grid cell"
-<<<<<<< HEAD
+variable_type = ""
+
+[[variable]]
+axis = []
+description = "Accumlated surface runoff"
 unit = "mm"
 variable_type = ""
-axis = []
-=======
-initialised_by = "hydrology"
-name = "surface_runoff"
-unit = "mm"
-updated_by = "hydrology"
-used_by = ["hydrology", "soil"]
->>>>>>> 37d7cbbc
-
-[[variable]]
-description = "Accumlated surface runoff"
-<<<<<<< HEAD
-unit = "mm"
-variable_type = ""
-axis = []
-=======
-initialised_by = "hydrology"
-name = "surface_runoff_accumulated"
-unit = "mm"
-updated_by = "hydrology"
-used_by = ["hydrology"]
->>>>>>> 37d7cbbc
-
-[[variable]]
+
+[[variable]]
+axis = []
 description = "Searchable surface water"
-<<<<<<< HEAD
 unit = "%"
 variable_type = ""
-axis = []
-=======
-initialised_by = "hydrology"
-name = "surface_water"
-unit = "%"
-updated_by = "hydrology"
-used_by = ["hydrology", "soil", "animal"]
->>>>>>> 37d7cbbc
-
-[[variable]]
+
+[[variable]]
+axis = []
 description = "Top of canopy downward shortwave radiation"
-<<<<<<< HEAD
-unit = "J m-2"
-variable_type = ""
-axis = []
-=======
-initialised_by = "abiotic"
-name = "topofcanopy_radiation"
-unit = "J m-2"
-updated_by = "abiotic"
-used_by = ["abiotic"]
->>>>>>> 37d7cbbc
-
-[[variable]]
+unit = "J m-2"
+variable_type = ""
+
+[[variable]]
+axis = []
 description = "Vertical flow of water through soil column"
-<<<<<<< HEAD
 unit = "mm per time step"
 variable_type = ""
-axis = []
-=======
-initialised_by = "hydrology"
-name = "vertical_flow"
-unit = "mm per time step"
-updated_by = "hydrology"
-used_by = ["hydrology", "soil"]
->>>>>>> 37d7cbbc
-
-[[variable]]
+
+[[variable]]
+axis = []
 description = "Wind above canopy"
-<<<<<<< HEAD
 unit = "m s-1"
 variable_type = ""
-axis = []
-=======
-initialised_by = "abiotic"
-name = "wind_above_canopy"
+
+[[variable]]
+axis = []
+description = "Wind profile within and below canopy"
 unit = "m s-1"
-updated_by = "abiotic"
-used_by = ["abiotic"]
->>>>>>> 37d7cbbc
-
-[[variable]]
-description = "Wind profile within and below canopy"
-<<<<<<< HEAD
+variable_type = ""
+
+[[variable]]
+axis = []
+description = "Wind speed at reference height (10m)"
 unit = "m s-1"
 variable_type = ""
-axis = []
-=======
-initialised_by = "abiotic"
-name = "wind_below_canopy"
-unit = "m s-1"
-updated_by = "abiotic"
-used_by = ["abiotic", "hydrology"]
->>>>>>> 37d7cbbc
-
-[[variable]]
-description = "Wind speed at reference height (10m)"
-<<<<<<< HEAD
-unit = "m s-1"
-variable_type = ""
-axis = []
-=======
-initialised_by = "external"
-name = "wind_speed_ref"
-unit = "m s-1"
-updated_by = ""
-used_by = ["abiotic", "hydrology"]
->>>>>>> 37d7cbbc
-
-[[variable]]
+
+[[variable]]
+axis = []
 description = "Size of low molecular weight carbon pool"
-<<<<<<< HEAD
 unit = "kg C m-3"
 variable_type = ""
-axis = []
-=======
-initialised_by = "soil"
-name = "soil_c_pool_lmwc"
+
+[[variable]]
+axis = []
+description = "Size of mineral associated organic matter pool"
 unit = "kg C m-3"
-updated_by = "soil"
-used_by = ["plants", "soil"]
->>>>>>> 37d7cbbc
-
-[[variable]]
-description = "Size of mineral associated organic matter pool"
-<<<<<<< HEAD
+variable_type = ""
+
+[[variable]]
+axis = []
+description = "Size of microbial biomass pool"
 unit = "kg C m-3"
 variable_type = ""
-axis = []
-=======
-initialised_by = "soil"
-name = "soil_c_pool_maom"
+
+[[variable]]
+axis = []
+description = "Size of microbial biomass pool"
 unit = "kg C m-3"
-updated_by = "soil"
-used_by = ["soil"]
->>>>>>> 37d7cbbc
-
-[[variable]]
-description = "Size of microbial biomass pool"
-<<<<<<< HEAD
-unit = "kg C m-3"
-variable_type = ""
-axis = []
-=======
-initialised_by = "soil"
-name = "soil_c_pool_microbe"
-unit = "kg C m-3"
-updated_by = "soil"
-used_by = ["soil"]
->>>>>>> 37d7cbbc
-
-[[variable]]
-description = "Size of microbial biomass pool"
-<<<<<<< HEAD
-unit = "kg C m-3"
-variable_type = ""
-axis = []
-=======
-initialised_by = "soil"
-name = "soil_c_pool_pom"
-unit = "kg C m-3"
-updated_by = "soil"
-used_by = ["soil"]
->>>>>>> 37d7cbbc
-
-[[variable]]
+variable_type = ""
+
+[[variable]]
+axis = []
 description = "Bulk density of soil"
-<<<<<<< HEAD
 unit = "kg m-3"
 variable_type = ""
-axis = []
-=======
-initialised_by = "external"
-name = "bulk_density"
-unit = "kg m-3"
-updated_by = "soil"
-used_by = ["abiotic", "soil"]
->>>>>>> 37d7cbbc
-
-[[variable]]
+
+[[variable]]
+axis = []
 description = "Soil pH"
-<<<<<<< HEAD
 unit = "pH"
 variable_type = ""
-axis = []
-=======
-initialised_by = "external"
-name = "pH"
-unit = "pH"
-updated_by = "soil"
-used_by = ["soil"]
->>>>>>> 37d7cbbc
-
-[[variable]]
+
+[[variable]]
+axis = []
 description = "Above ground metabolic litter pool"
-<<<<<<< HEAD
 unit = "kg C m^-2"
 variable_type = ""
-axis = []
-=======
-initialised_by = "litter"
-name = "litter_pool_above_metabolic"
+
+[[variable]]
+axis = []
+description = "Above ground structural litter pool"
 unit = "kg C m^-2"
-updated_by = "litter"
-used_by = ["litter"]
->>>>>>> 37d7cbbc
-
-[[variable]]
-description = "Above ground structural litter pool"
-<<<<<<< HEAD
+variable_type = ""
+
+[[variable]]
+axis = []
+description = "Woody litter pool"
 unit = "kg C m^-2"
 variable_type = ""
-axis = []
-=======
-initialised_by = "litter"
-name = "litter_pool_above_structural"
+
+[[variable]]
+axis = []
+description = "Below ground metabolic litter pool"
 unit = "kg C m^-2"
-updated_by = "litter"
-used_by = ["litter"]
->>>>>>> 37d7cbbc
-
-[[variable]]
-description = "Woody litter pool"
-<<<<<<< HEAD
+variable_type = ""
+
+[[variable]]
+axis = []
+description = "Below ground structural litter pool"
 unit = "kg C m^-2"
 variable_type = ""
-axis = []
-=======
-initialised_by = "litter"
-name = "litter_pool_woody"
-unit = "kg C m^-2"
-updated_by = "litter"
-used_by = ["litter"]
->>>>>>> 37d7cbbc
-
-[[variable]]
-description = "Below ground metabolic litter pool"
-<<<<<<< HEAD
-unit = "kg C m^-2"
-variable_type = ""
-axis = []
-=======
-initialised_by = "litter"
-name = "litter_pool_below_metabolic"
-unit = "kg C m^-2"
-updated_by = "litter"
-used_by = ["litter"]
->>>>>>> 37d7cbbc
-
-[[variable]]
-description = "Below ground structural litter pool"
-<<<<<<< HEAD
-unit = "kg C m^-2"
-variable_type = ""
-axis = []
-=======
-initialised_by = "litter"
-name = "litter_pool_below_structural"
-unit = "kg C m^-2"
-updated_by = "litter"
-used_by = ["litter"]
->>>>>>> 37d7cbbc
-
-[[variable]]
+
+[[variable]]
+axis = []
 description = "Rate of carbon addition to soil from litter"
-<<<<<<< HEAD
-unit = "kg C m^-3 day^-1"
-variable_type = ""
-axis = []
-=======
 initialised_by = "litter"
 name = "litter_C_mineralisation_rate"
 unit = "kg C m^-3 day^-1"
-updated_by = "litter"
-used_by = ["soil"]
->>>>>>> 37d7cbbc
-
-[[variable]]
+variable_type = ""
+
+[[variable]]
+axis = []
 description = "Rate of excrement flow from animals into litter"
 initialised_by = "animal"
 name = "decomposed_excrement"
 unit = "kg C m^-3 day^-1"
-<<<<<<< HEAD
-variable_type = ""
-axis = []
-=======
-updated_by = "animal"
-used_by = ["litter"]
->>>>>>> 37d7cbbc
-
-[[variable]]
+variable_type = ""
+
+[[variable]]
+axis = []
 description = "Rate of decomposed carcass biomass flow from animals into litter"
 initialised_by = "animal"
 name = "decomposed_carcasses"
 unit = "kg C m^-3 day^-1"
-<<<<<<< HEAD
-variable_type = ""
-axis = []
+variable_type = ""
 
 # BELOW TO BE CHECKED
 
-
-[[variable]]
+[[variable]]
+axis = []
+description = "Lignin content of above ground structural litter"
 name = "lignin_above_structural"
+unit = ""
+variable_type = ""
+
+[[variable]]
+axis = []
 description = "Lignin content of above ground structural litter"
-unit = ""
-variable_type = ""
-axis = []
-
-[[variable]]
 name = "lignin_below_structural"
-description = "Lignin content of above ground structural litter"
-unit = ""
-variable_type = ""
-axis = []
-
-[[variable]]
+unit = ""
+variable_type = ""
+
+[[variable]]
+axis = []
+description = "Lignin content of woody litter"
 name = "lignin_woody"
-description = "Lignin content of woody litter"
-unit = ""
-variable_type = ""
-axis = []
-
-[[variable]]
+unit = ""
+variable_type = ""
+
+[[variable]]
+axis = []
+description = "Cell ID of plant cohorts"
 name = "plant_cohorts_cell_id"
-description = "Cell ID of plant cohorts"
-unit = ""
-variable_type = ""
-axis = []
-
-[[variable]]
+unit = ""
+variable_type = ""
+
+[[variable]]
+axis = []
+description = "Plant functional type of plant cohorts"
 name = "plant_cohorts_pft"
-description = "Plant functional type of plant cohorts"
-unit = ""
-variable_type = ""
-axis = []
-
-[[variable]]
+unit = ""
+variable_type = ""
+
+[[variable]]
+axis = []
+description = "Number of plant cohorts"
 name = "plant_cohorts_n"
-description = "Number of plant cohorts"
-unit = ""
-variable_type = ""
-axis = []
-
-[[variable]]
+unit = ""
+variable_type = ""
+
+[[variable]]
+axis = []
+description = "Diameter at breast height of plant cohorts"
 name = "plant_cohorts_dbh"
-description = "Diameter at breast height of plant cohorts"
-unit = ""
-variable_type = ""
-axis = []
-
-[[variable]]
+unit = ""
+variable_type = ""
+
+[[variable]]
+axis = []
+description = "Photosynthetic photon flux density"
 name = "photosynthetic_photon_flux_density"
-description = "Photosynthetic photon flux density"
-unit = ""
-variable_type = ""
-axis = []
-
-[[variable]]
+unit = ""
+variable_type = ""
+
+[[variable]]
+axis = []
+description = "Fraction of clay in soil"
 name = "clay_fraction"
-description = "Fraction of clay in soil"
-unit = ""
-variable_type = ""
-axis = []
-
-[[variable]]
+unit = ""
+variable_type = ""
+
+[[variable]]
+axis = []
+description = "Vapour pressure"
 name = "vapour_pressure"
-description = "Vapour pressure"
-unit = ""
-variable_type = ""
-axis = []
-
-[[variable]]
+unit = ""
+variable_type = ""
+
+[[variable]]
+axis = []
+description = "Vapour pressure deficit"
 name = "vapour_pressure_deficit"
-description = "Vapour pressure deficit"
-unit = ""
-variable_type = ""
-axis = []
-
-[[variable]]
+unit = ""
+variable_type = ""
+
+[[variable]]
+axis = []
+description = "Air heat conductivity"
 name = "air_heat_conductivity"
-description = "Air heat conductivity"
-unit = ""
-variable_type = ""
-axis = []
-
-[[variable]]
+unit = ""
+variable_type = ""
+
+[[variable]]
+axis = []
+description = "Conductivity from reference height"
 name = "conductivity_from_ref_height"
-description = "Conductivity from reference height"
-unit = ""
-variable_type = ""
-axis = []
-
-[[variable]]
+unit = ""
+variable_type = ""
+
+[[variable]]
+axis = []
+description = "Leaf air heat conductivity"
 name = "leaf_air_heat_conductivity"
-description = "Leaf air heat conductivity"
-unit = ""
-variable_type = ""
-axis = []
-
-[[variable]]
+unit = ""
+variable_type = ""
+
+[[variable]]
+axis = []
+description = "Leaf vapour conductivity"
 name = "leaf_vapour_conductivity"
-description = "Leaf vapour conductivity"
-unit = ""
-variable_type = ""
-axis = []
-
-[[variable]]
+unit = ""
+variable_type = ""
+
+[[variable]]
+axis = []
+description = "Latent heat of vapourisation"
 name = "latent_heat_vapourisation"
-description = "Latent heat of vapourisation"
-unit = ""
-variable_type = ""
-axis = []
-
-[[variable]]
+unit = ""
+variable_type = ""
+
+[[variable]]
+axis = []
+description = "Aerodynamic resistance at surface"
 name = "aerodynamic_resistance_surface"
-description = "Aerodynamic resistance at surface"
-unit = ""
-variable_type = ""
-axis = []
-
-[[variable]]
+unit = ""
+variable_type = ""
+
+[[variable]]
+axis = []
+description = "Accumulated subsurface flow"
 name = "subsurface_flow_accumulated"
-description = "Accumulated subsurface flow"
-unit = ""
-variable_type = ""
-axis = []
-
-[[variable]]
+unit = ""
+variable_type = ""
+
+[[variable]]
+axis = []
+description = "Matric potential"
 name = "matric_potential"
-description = "Matric potential"
-unit = ""
-variable_type = ""
-axis = []
-
-[[variable]]
+unit = ""
+variable_type = ""
+
+[[variable]]
+axis = []
+description = "Groundwater Storage"
 name = "groundwater_storage"
-description = "Groundwater Storage"
-unit = ""
-variable_type = ""
-axis = []
-
-[[variable]]
+unit = ""
+variable_type = ""
+
+[[variable]]
+axis = []
+description = "River discharge rate"
 name = "river_discharge_rate"
-description = "River discharge rate"
-unit = ""
-variable_type = ""
-axis = []
-
-[[variable]]
+unit = ""
+variable_type = ""
+
+[[variable]]
+axis = []
+description = "Total river discharge"
 name = "total_river_discharge"
-description = "Total river discharge"
-unit = ""
-variable_type = ""
-axis = []
-
-[[variable]]
+unit = ""
+variable_type = ""
+
+[[variable]]
+axis = []
+description = "Surface flow"
 name = "subsurface_flow"
-description = "Surface flow"
-unit = ""
-variable_type = ""
-axis = []
-
-[[variable]]
+unit = ""
+variable_type = ""
+
+[[variable]]
+axis = []
+description = "Base flow"
 name = "baseflow"
-description = "Base flow"
-unit = ""
-variable_type = ""
-axis = []
-
-[[variable]]
+unit = ""
+variable_type = ""
+
+[[variable]]
+axis = []
+description = "layer_fapar"
 name = "layer_fapar"
-description = "layer_fapar"
-unit = ""
-variable_type = ""
-axis = []
-
-[[variable]]
+unit = ""
+variable_type = ""
+
+[[variable]]
+axis = []
+description = "layer_leaf_mass"
 name = "layer_leaf_mass"
-description = "layer_leaf_mass"
-unit = ""
-variable_type = ""
-axis = []
-
-[[variable]]
+unit = ""
+variable_type = ""
+
+[[variable]]
+axis = []
+description = "layer_absorbed_irradiation"
 name = "layer_absorbed_irradiation"
-description = "layer_absorbed_irradiation"
-unit = ""
-variable_type = ""
-axis = []
-
-[[variable]]
+unit = ""
+variable_type = ""
+
+[[variable]]
+axis = []
+description = "soil_enzyme_pom"
 name = "soil_enzyme_pom"
-description = "soil_enzyme_pom"
-unit = ""
-variable_type = ""
-axis = []
-
-[[variable]]
+unit = ""
+variable_type = ""
+
+[[variable]]
+axis = []
+description = "soil_enzyme_maom"
 name = "soil_enzyme_maom"
-description = "soil_enzyme_maom"
-unit = ""
-variable_type = ""
-axis = []
-=======
-updated_by = "animal"
-used_by = ["litter"]
->>>>>>> 37d7cbbc
+unit = ""
+variable_type = ""