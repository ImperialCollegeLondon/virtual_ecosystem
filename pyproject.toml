[tool.poetry]
name = "virtual_rainforest"
version = "0.1.0"
description = """The package simulates the abiotic, soil, animal and plant components of a rainforest"""
authors = [
    "Rob Ewers <r.ewers@imperial.ac.uk>",
    "David Orme <d.orme@imperial.ac.uk>",
    "Jacob Cook <j.cook17@imperial.ac.uk>",
    "Vivienne Groner <v.groner@imperial.ac.uk>",
    "Taran Rallings <r.tallings@imperial.ac.uk>",
    "Olivia Daniel <olivia.daniel08@imperial.ac.uk>",
]

[tool.poetry.dependencies]
python = ">=3.9,<3.12"
numpy = "^1.23.0"
tomli = { version = "^2.0.1", python = "<3.11" }
dpath = "^2.0.6"
pydantic = "^1.9.1"
tomli-w = "^1.0.0"
scipy = "^1.9.0"
<<<<<<< HEAD
xarray = "^2022.6.0"
=======
Shapely = "^1.8.4"
>>>>>>> 35769a71

[tool.poetry.dev-dependencies]
pytest = "^7.1.2"
black = "^22.6.0"
flake8 = "^4.0.1"
mypy = "^0.961"
pre-commit = "^2.19.0"
isort = "^5.10.1"
pytest-cov = "^3.0.0"
pytest-flake8 = "^1.1.1"
pytest-mypy = "^0.9.1"
pytest-mock = "^3.8.1"
ipython = "^8.4.0"
ipykernel = "^6.15.0"
matplotlib = "^3.5.2"
mdformat = "^0.7.14"
mdformat_frontmatter = "^0.4.1"
mdformat_tables = "^0.4.1"
pydocstyle = "^6.1.1"
sphinx = "< 5.0.0"
autodocsumm = "^0.2.8"
sphinxcontrib-bibtex = "^2.4.2"
myst-nb = "^0.16.0"
sphinx-rtd-theme = "^1.0.0"
doctestfn = "^1.0.3"            # Used to execute single doctests
flake8-docstrings = "^1.6.0"
hypothesis = "^6.54.2"

[build-system]
requires = ["poetry-core>=1.0.0"]
build-backend = "poetry.core.masonry.api"<|MERGE_RESOLUTION|>--- conflicted
+++ resolved
@@ -19,11 +19,8 @@
 pydantic = "^1.9.1"
 tomli-w = "^1.0.0"
 scipy = "^1.9.0"
-<<<<<<< HEAD
 xarray = "^2022.6.0"
-=======
 Shapely = "^1.8.4"
->>>>>>> 35769a71
 
 [tool.poetry.dev-dependencies]
 pytest = "^7.1.2"
