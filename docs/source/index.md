--- conflicted
+++ resolved
@@ -75,26 +75,12 @@
 ```{eval-rst}
 .. toctree::
   :maxdepth: 4
-<<<<<<< HEAD
-  :caption: API reference
-
-  Core Overview <api/core.md>
-  Configuration <api/core/config.md>
-  Logger <api/core/logger.md>
-  Grid <api/core/grid.md>
-  Data <api/core/data.md>
-  File readers <api/core/readers.md>
-  Core axes <api/core/axes.md>
-  Base Model <api/core/model.md>
-  Soil <api/soil.md>
-=======
   :caption: API
   :hidden:
   
   api/core.md
   api/soil.md
   api/abiotic/radiation.md
->>>>>>> 7216c04c
 ```
 
 ```{eval-rst}
