---
jupytext:
  formats: md:myst
  text_representation:
    extension: .md
    format_name: myst
kernelspec:
  display_name: Python 3
  language: python
  name: python3
---

# Welcome to the Virtual Ecosystem

This repository is the home for the development of the Virtual Ecosystem. The Virtual
Ecosystem is a project to develop a simulation of all of the major processes involved
in a real ecosystem including the:

- growth and demographic processes of the primary producers within the forest,
- microclimatic processes within and around the ecosystem,
- hydrological processes within the canopy, soil and drainage networks,
- biotic and abiotic processes within the soil, and the
- growth and demography of heterotrophs.

## Project details

This project is funded by a 2021 Distinguished Scientist award from the
[NOMIS Foundation](https://nomisfoundation.ch) to Professor Robert Ewers:

- [NOMIS Award details](https://nomisfoundation.ch/people/robert-ewers/)
- [NOMIS project summary](https://nomisfoundation.ch/research-projects/a-virtual-rainforest-for-understanding-the-stability-resilience-and-sustainability-of-complex-ecosystems/)

```{image} _static/images/logo-nomis-822-by-321.png
:alt: NOMIS logo
:class: bg-primary
:width: 250px
```

The research is based at [Imperial College London](https://imperial.ac.uk):

```{image} _static/images/IMP_ML_1CS_4CP_CLEAR-SPACE.png
:alt: Imperial logo
:class: bg-primary
:width: 250px
```

## Project Team

- Professor Robert Ewers
- Olivia Daniel
- Dr. Jaideep Joshi
- Dr. David Orme
- Dr. Vivienne Groner
- Dr. Jacob Cook
- Dr. Taran Rallings

The research team are supported by the Imperial College London
[Research Software Engineering](https://www.imperial.ac.uk/admin-services/ict/self-service/research-support/rcs/research-software-engineering/)
team.

```{eval-rst}
.. toctree::
  :maxdepth: 4
  :caption: The Virtual Ecosystem

  virtual_ecosystem/module_overview.md
  virtual_ecosystem/usage.md
  virtual_ecosystem/example_data.md
  virtual_ecosystem/main_simulation.md
  virtual_ecosystem/constants.md
  virtual_ecosystem/soil/soil_details.md
  virtual_ecosystem/core/grid.md
  virtual_ecosystem/core/data.md
  virtual_ecosystem/core/axes.md
  virtual_ecosystem/core/config.md
```

```{eval-rst}
.. toctree::
  :maxdepth: 4
  :caption: API reference

  Main <api/main.md>
  Example data <api/example_data.md>
  Core Overview <api/core.md>
  Configuration <api/core/config.md>
  Logger <api/core/logger.md>
  Grid <api/core/grid.md>
  Data <api/core/data.md>
  File readers <api/core/readers.md>
  Core axes <api/core/axes.md>
  Base Model <api/core/base_model.md>
  Core Components <api/core/core_components.md>
  Core Constants <api/core/constants.md>
  Constants Classes <api/core/constants_class.md>
  Constants Loader <api/core/constants_loader.md>
  Schema <api/core/schema.md>
  Module Registry <api/core/registry.md>
  Utility functions <api/core/utils.md>
  Custom exceptions <api/core/exceptions.md>
  Soil Overview <api/soil.md>
  Soil Model <api/soil/soil_model.md>
  Soil Carbon <api/soil/carbon.md>
  Soil Environmental Factors <api/soil/env_factors.md>
  Soil Constants <api/soil/constants.md>
  Abiotic Simple Overview <api/abiotic_simple.md>
  Abiotic Simple Model <api/abiotic_simple/abiotic_simple_model.md>
  Abiotic Simple Microclimate <api/abiotic_simple/microclimate.md>
  Abiotic Simple Constants <api/abiotic_simple/abiotic_simple_constants.md>
  Abiotic Mechanistic Overview <api/abiotic.md>
  Abiotic Mechanistic Model <api/abiotic/abiotic_model.md>
  Abiotic Mechanistic Constants <api/abiotic/abiotic_constants.md>
  Abiotic Mechanistic Tools <api/abiotic/abiotic_tools.md>
  Abiotic Mechanistic Wind <api/abiotic/wind.md>
  Abiotic Mechanistic Energy Balance <api/abiotic/energy_balance.md>
  Abiotic Mechanistic Soil Energy Balance <api/abiotic/soil_energy_balance.md>
<<<<<<< HEAD
  Abiotic Mechanistic Conductivities <api/abiotic/conductivities.md>
=======
>>>>>>> 0e941a86
  Hydrology Overview <api/hydrology.md>
  Hydrology Model <api/hydrology/hydrology_model.md>
  Hydrology Above-ground <api/hydrology/above_ground.md>
  Hydrology Below-ground <api/hydrology/below_ground.md>
  Hydrology Constants <api/hydrology/constants.md>
  Animal Overview <api/animals>
  Animal Model <api/animals/animal_model.md> 
  Animal Communities <api/animals/animal_communities.md> 
  Animal Protocols <api/animals/protocols.md>
  Animal Cohorts <api/animals/animal_cohorts.md> 
  Animal Functional Groups <api/animals/functional_group.md> 
  Animal Traits <api/animals/animal_traits.md>
  Animal Scaling Functions <api/animals/scaling_functions.md> 
  Animal Constants <api/animals/constants.md> 
  Animal Decay <api/animals/decay.md> 
  Animal Plant Resources <api/animals/plant_resources.md> 
  Litter Overview <api/litter.md>
  Litter Model <api/litter/litter_model.md>
  Litter Pools <api/litter/litter_pools.md>
  Litter Constants <api/litter/constants.md>
  Plants Model <api/plants/plants_model.md>
  Plants Structures <api/plants/plant_structures.md>
```

```{eval-rst}
.. toctree::
  :maxdepth: 4
  :caption: Command line tools

  command_line_tools/ve_run.md
```

```{eval-rst}
.. toctree::
  :maxdepth: 4
  :caption: Development

  Strategy <development/code_development_strategy.md>
  Developer Setup <development/developer_setup.md>
  Documentation Overview <development/documentation/overview.md>
  Jupyter Notebooks <development/documentation/jupyter_notebooks.md>
  Docstring Style <development/documentation/docstring_style.md>
  API Generation <development/documentation/api_generation.md>
  Core Design <development/design/core.md>
  Adding New Models <development/defining_new_models.md>
```

```{eval-rst}
.. toctree::
  :maxdepth: 4
  :caption: Climate data resources

  Overview climate data <data_recipes/climate_data_recipes.md>
  Copernicus climate data store <data_recipes/CDS_toolbox_template.md>
```

```{eval-rst}
.. toctree::
  :maxdepth: 0
  :caption: Bibliography

  bibliography.md
```<|MERGE_RESOLUTION|>--- conflicted
+++ resolved
@@ -114,10 +114,7 @@
   Abiotic Mechanistic Wind <api/abiotic/wind.md>
   Abiotic Mechanistic Energy Balance <api/abiotic/energy_balance.md>
   Abiotic Mechanistic Soil Energy Balance <api/abiotic/soil_energy_balance.md>
-<<<<<<< HEAD
   Abiotic Mechanistic Conductivities <api/abiotic/conductivities.md>
-=======
->>>>>>> 0e941a86
   Hydrology Overview <api/hydrology.md>
   Hydrology Model <api/hydrology/hydrology_model.md>
   Hydrology Above-ground <api/hydrology/above_ground.md>
