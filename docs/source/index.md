--- conflicted
+++ resolved
@@ -123,19 +123,6 @@
   Hydrology Above-ground <api/hydrology/above_ground.md>
   Hydrology Below-ground <api/hydrology/below_ground.md>
   Hydrology Constants <api/hydrology/constants.md>
-<<<<<<< HEAD
-  Animal Overview <api/animals>
-  Animal Model <api/animals/animal_model.md>
-  Animal Communities <api/animals/animal_communities.md>
-  Animal Protocols <api/animals/protocols.md>
-  Animal Cohorts <api/animals/animal_cohorts.md>
-  Animal Functional Groups <api/animals/functional_group.md>
-  Animal Traits <api/animals/animal_traits.md>
-  Animal Scaling Functions <api/animals/scaling_functions.md>
-  Animal Constants <api/animals/constants.md>
-  Animal Decay <api/animals/decay.md>
-  Animal Plant Resources <api/animals/plant_resources.md>
-=======
   Animal Overview <api/animal>
   Animal Model <api/animal/animal_model.md> 
   Animal Communities <api/animal/animal_communities.md> 
@@ -147,7 +134,6 @@
   Animal Constants <api/animal/constants.md> 
   Animal Decay <api/animal/decay.md> 
   Animal Plant Resources <api/animal/plant_resources.md> 
->>>>>>> 37d7cbbc
   Litter Overview <api/litter.md>
   Litter Model <api/litter/litter_model.md>
   Litter Pools <api/litter/litter_pools.md>
