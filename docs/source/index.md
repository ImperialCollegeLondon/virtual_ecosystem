---
jupytext:
  formats: md:myst
  text_representation:
    extension: .md
    format_name: myst
kernelspec:
  display_name: Python 3
  language: python
  name: python3
---

# Welcome to the Virtual Rainforest

This repository is the home for the development of the Virtual Rainforest. The Virtual
Rainforest is a project to develop a simulation of all of the major processes involved
in a real rainforest including the:

- growth and demographic processes of the primary producers within the forest,
- microclimatic processes within and around the rainforest,
- hydrological processes within the canopy, soil and drainage networks,
- biotic and abiotic processes within the soil, and the
- growth and demography of heterotrophs.

## Project details

This project is funded by a 2021 Distinguished Scientist award from the
[NOMIS Foundation](https://nomisfoundation.ch) to Professor Robert Ewers:

- [NOMIS Award details](https://nomisfoundation.ch/people/robert-ewers/)
- [NOMIS project summary](https://nomisfoundation.ch/research-projects/a-virtual-rainforest-for-understanding-the-stability-resilience-and-sustainability-of-complex-ecosystems/)

```{image} _static/images/logo-nomis-822-by-321.png
:alt: NOMIS logo
:class: bg-primary
:width: 250px
```

The research is based at [Imperial College London](https://imperial.ac.uk):

```{image} _static/images/IMP_ML_1CS_4CP_CLEAR-SPACE.png
:alt: Imperial logo
:class: bg-primary
:width: 250px
```

## Project Team

- Professor Robert Ewers
- Olivia Daniels
- Dr. Jaideep Joshi
- Dr. David Orme
- Dr. Vivienne Groner
- Dr. Jacob Cook
- Taran Rallings

The research team are supported by the Imperial College London
[Research Software Engineering](https://www.imperial.ac.uk/admin-services/ict/self-service/research-support/rcs/research-software-engineering/)
team.

```{eval-rst}
.. toctree::
  :maxdepth: 4
  :caption: The Virtual Rainforest
  :hidden:

  virtual_rainforest/module_overview.md
  virtual_rainforest/usage.md
  virtual_rainforest/soil/soil_details.md
  virtual_rainforest/core/grid.md
  virtual_rainforest/core/config.md
```

```{eval-rst}
.. toctree::
  :maxdepth: 1
  :caption: API reference
  :hidden:

<<<<<<< HEAD
  Overview <api/core.md>
  api/core/config.md
  api/core/grid.md
  api/core/data.md
  api/core/model.md
  api/core/logger.md
=======
  api/core.md
  api/soil.md
>>>>>>> f14a413c
```

```{eval-rst}
.. toctree::
  :maxdepth: 4
  :caption: Development
  :hidden:

  development/code_development_strategy.md
  development/jupyter_notebooks.md
  development/developer_setup.md
  development/design/core.md
```

```{eval-rst}
.. toctree::
  :maxdepth: 0
  :caption: Bibliography
  :hidden:

  bibliography.md
```<|MERGE_RESOLUTION|>--- conflicted
+++ resolved
@@ -77,17 +77,13 @@
   :caption: API reference
   :hidden:
 
-<<<<<<< HEAD
   Overview <api/core.md>
   api/core/config.md
   api/core/grid.md
   api/core/data.md
   api/core/model.md
   api/core/logger.md
-=======
-  api/core.md
-  api/soil.md
->>>>>>> f14a413c
+
 ```
 
 ```{eval-rst}
