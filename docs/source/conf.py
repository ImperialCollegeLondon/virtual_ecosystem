"""Configuration file for the Sphinx documentation builder.

This file only contains a selection of the most common options. For a full
list see the documentation:
https://www.sphinx-doc.org/en/master/usage/configuration.html

-- Path setup --------------------------------------------------------------

If extensions (or modules to document with autodoc) are in another directory,
add these directories to sys.path here. If the directory is relative to the
documentation root, use os.path.abspath to make it absolute, like shown here.
"""

import os
import sys
from dataclasses import dataclass, field

# Import Matplotlib to avoid this message in notebooks:
# "Matplotlib is building the font cache; this may take a moment."
import matplotlib.pyplot  # noqa: F401
import sphinxcontrib.bibtex.plugin
from sphinxcontrib.bibtex.style.referencing import BracketStyle
from sphinxcontrib.bibtex.style.referencing.author_year import AuthorYearReferenceStyle

import virtual_rainforest as vr

# This path is required for automodule to be able to find and render the docstring
# example in the development section of the documentation. The path to the modules for
# the virtual_rainforest package itself do not needed to be included here, providing
# sphinx is run within the poetry shell. RTD runs sphinx-build in the same directory
# as this conf.py file, where we currently run it from the parent `docs` folder.

on_rtd = os.environ.get("READTHEDOCS") == "True"
if on_rtd:
    sys.path.append("development/documentation")
else:
    sys.path.append("source/development/documentation")


version = vr.__version__
release = version

# -- Project information -----------------------------------------------------

project = "Virtual Rainforest"
copyright = (
    "2022, Rob Ewers, David Orme, Olivia Daniels, Jacob Cook, "
    "Jaideep Joshi, Taran Rallings, Vivienne Groner"
)
author = (
    "Rob Ewers, David Orme, Olivia Daniels, Jacob Cook, Jaideep Joshi, "
    "Taran Rallings, Vivienne Groner"
)


# -- General configuration ---------------------------------------------------

# Add any Sphinx extension module names here, as strings. They can be
# extensions coming with Sphinx (named 'sphinx.ext.*') or your custom
# ones.
extensions = [
    "sphinx.ext.autodoc",
    "autodocsumm",
    "sphinx.ext.napoleon",
    "sphinx.ext.intersphinx",
    "sphinx.ext.mathjax",
    "sphinx.ext.autosummary",
    # "sphinx.ext.autosectionlabel",  # Generates hard to trace exception
    "sphinxcontrib.bibtex",
    "myst_nb",
    "sphinx_rtd_theme",
]
autodoc_default_flags = ["members"]
autosummary_generate = True


def bracket_style() -> BracketStyle:
    """Function that defines round brackets citation style."""
    return BracketStyle(
        left="(",
        right=")",
    )


@dataclass
class MyReferenceStyle(AuthorYearReferenceStyle):
    """Dataclass that allows new bracket style to be passed to the constructor."""

    bracket_parenthetical: BracketStyle = field(default_factory=bracket_style)
    bracket_textual: BracketStyle = field(default_factory=bracket_style)
    bracket_author: BracketStyle = field(default_factory=bracket_style)
    bracket_label: BracketStyle = field(default_factory=bracket_style)
    bracket_year: BracketStyle = field(default_factory=bracket_style)


sphinxcontrib.bibtex.plugin.register_plugin(
    "sphinxcontrib.bibtex.style.referencing", "author_year_round", MyReferenceStyle
)

# Configure referencing style
bibtex_reference_style = "author_year_round"

# Reference checking
nitpicky = True
nitpick_ignore = [
    ("py:class", "jsonschema.validators.Draft202012Validator"),
    ("py:class", "numpy.int64"),
    ("py:class", "numpy.float32"),
    # TODO - Delete this once Vivienne has merged this feature into develop
<<<<<<< HEAD
    ("py:class", "virtual_rainforest.models.abiotic.Energy_balance"),
    # TODO - Delete this once Sphinx bug is resolved
    ("py:exc", "IntegrationError"),
=======
    ("py:class", "virtual_rainforest.models.abiotic.energy_balance.EnergyBalance"),
>>>>>>> acba497f
]
intersphinx_mapping = {
    "numpy": ("https://numpy.org/doc/stable/", None),
    "python": ("https://docs.python.org/3/", None),
    "xarray": ("https://docs.xarray.dev/en/stable/", None),
    "shapely": ("https://shapely.readthedocs.io/en/stable/", None),
    "jsonschema": ("https://python-jsonschema.readthedocs.io/en/stable/", None),
    "pint": ("https://pint.readthedocs.io/en/stable/", None),
}


# Set auto labelling to section level
autosectionlabel_prefix_document = True
autosectionlabel_maxdepth = 2

# Myst configuration
myst_enable_extensions = ["dollarmath", "deflist"]
myst_heading_anchors = 3

# Enable mhchem for chemical formulae
mathjax3_config = {
    "tex": {
        "extensions": ["mhchem.js"],
        # 'inlineMath': [['$', '$']]
    }
}

# Turn off ugly rendering of class attributes
napoleon_use_ivar = True

# Suppress signature expansion of arguments
autodoc_preserve_defaults = True

bibtex_bibfiles = ["refs.bib"]

# Add any paths that contain templates here, relative to this directory.
templates_path = ["_templates"]

# List of patterns, relative to source directory, that match files and
# directories to ignore when looking for source files.
# This pattern also affects html_static_path and html_extra_path.
exclude_patterns = [
    "development/training/.pytest_cache/*",
]

master_doc = "index"

# -- Options for HTML output -------------------------------------------------

# The theme to use for HTML and HTML Help pages.  See the documentation for
# a list of builtin themes.

html_theme = "sphinx_rtd_theme"  # 'sphinx_material'

html_theme_options = {
    "logo_only": False,
    "display_version": True,
    "prev_next_buttons_location": "top",
    "style_external_links": False,
    "style_nav_header_background": "grey",
    # Toc options
    "collapse_navigation": False,
    "sticky_navigation": True,
    "navigation_depth": 0,
    "includehidden": False,
    "titles_only": True,
}

# Add any paths that contain custom static files (such as style sheets) here,
# relative to this directory. They are copied after the builtin static files,
# so a file named "default.css" will overwrite the builtin "default.css".
html_static_path = ["_static"]

html_sidebars = {
    "**": ["logo-text.html", "globaltoc.html", "localtoc.html", "searchbox.html"]
}<|MERGE_RESOLUTION|>--- conflicted
+++ resolved
@@ -107,13 +107,9 @@
     ("py:class", "numpy.int64"),
     ("py:class", "numpy.float32"),
     # TODO - Delete this once Vivienne has merged this feature into develop
-<<<<<<< HEAD
-    ("py:class", "virtual_rainforest.models.abiotic.Energy_balance"),
+    ("py:class", "virtual_rainforest.models.abiotic.energy_balance.EnergyBalance"),
     # TODO - Delete this once Sphinx bug is resolved
     ("py:exc", "IntegrationError"),
-=======
-    ("py:class", "virtual_rainforest.models.abiotic.energy_balance.EnergyBalance"),
->>>>>>> acba497f
 ]
 intersphinx_mapping = {
     "numpy": ("https://numpy.org/doc/stable/", None),
