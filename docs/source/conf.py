--- conflicted
+++ resolved
@@ -106,14 +106,12 @@
 nitpick_ignore = [
     ("py:class", "numpy.int64"),
     ("py:class", "numpy.float32"),
-<<<<<<< HEAD
     # HACK - core_components docstrings are being odd.
-    # ("py:class", "np.timedelta64"),
-    # ("py:class", "np.datetime64"),
-    # ("py:class", "InitVar"),
-=======
+    ("py:class", "np.timedelta64"),
+    ("py:class", "np.datetime64"),
+    ("py:class", "InitVar"),
+    ("py:class", "Quantity"),
     ("py:class", "numpy._typing._array_like._ScalarType_co"),
->>>>>>> 24b49fde
     # TODO - Delete this once Vivienne has merged this feature into develop
     ("py:class", "virtual_rainforest.models.abiotic.energy_balance.EnergyBalance"),
     # Something off about JSONSchema intersphinx mapping?
