---
jupytext:
  cell_metadata_filter: -all
  formats: md:myst
  main_language: python
  text_representation:
    extension: .md
    format_name: myst
    format_version: 0.13
    jupytext_version: 1.13.8
kernelspec:
  display_name: vr_python3
  language: python
  name: vr_python3
---

# API reference for `soil` modules

<<<<<<< HEAD
The {mod}`~virtual_rainforest.models.soil` module is one of the component models of the
Virtual Rainforest. It is comprised of a number of submodules.

Each of the soil sub-modules has its own API reference page:

* The {mod}`~virtual_rainforest.models.soil.soil_model` submodule instantiates the SoilModel
  class which consolidates the functionality of the soil module into a single class,
  which the high level functions of the Virtual Rainforest can then make use of.
* The {mod}`~virtual_rainforest.models.soil.carbon` provides a model for the soil carbon
  cycle.
=======
```{eval-rst}
.. automodule:: virtual_rainforest.models.soil
```
>>>>>>> c3117195
<|MERGE_RESOLUTION|>--- conflicted
+++ resolved
@@ -16,19 +16,6 @@
 
 # API reference for `soil` modules
 
-<<<<<<< HEAD
-The {mod}`~virtual_rainforest.models.soil` module is one of the component models of the
-Virtual Rainforest. It is comprised of a number of submodules.
-
-Each of the soil sub-modules has its own API reference page:
-
-* The {mod}`~virtual_rainforest.models.soil.soil_model` submodule instantiates the SoilModel
-  class which consolidates the functionality of the soil module into a single class,
-  which the high level functions of the Virtual Rainforest can then make use of.
-* The {mod}`~virtual_rainforest.models.soil.carbon` provides a model for the soil carbon
-  cycle.
-=======
 ```{eval-rst}
 .. automodule:: virtual_rainforest.models.soil
-```
->>>>>>> c3117195
+```