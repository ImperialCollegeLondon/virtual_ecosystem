--- conflicted
+++ resolved
@@ -16,25 +16,6 @@
 
 # API reference for `abiotic` modules
 
-<<<<<<< HEAD
-The {mod}`~virtual_rainforest.models.abiotic` module is one of the component models of
-the Virtual Rainforest. It is comprised of several submodules that calculate the
-radiation balance, the energy balance, the water balance and the atmospheric CO2
-balance.
-
-Each of the abiotic sub-modules has its own API reference page:
-
-* The {mod}`~virtual_rainforest.models.abiotic.abiotic_model` submodule instantiates the
-  AbioticModel class which consolidates the functionality of the abiotic module into a
-  single class, which the high level functions of the Virtual Rainforest can then use.
-
-* The {mod}`~virtual_rainforest.models.abiotic.radiation` submodule instantiates
-  the {class}`~virtual_rainforest.models.abiotic.energy_balance.Radiation` class.
-
-* The {mod}`~virtual_rainforest.models.abiotic.energy_balance` submodule instantiates
-  the {class}`~virtual_rainforest.models.abiotic.energy_balance.EnergyBalance` class.
-=======
 ```{eval-rst}
 .. automodule:: virtual_rainforest.models.abiotic
-```
->>>>>>> c3117195
+```