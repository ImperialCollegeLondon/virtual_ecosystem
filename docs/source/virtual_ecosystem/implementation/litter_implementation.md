---
jupytext:
  formats: md:myst
<<<<<<< HEAD
=======
  main_language: python
>>>>>>> e6905799
  text_representation:
    extension: .md
    format_name: myst
    format_version: 0.13
<<<<<<< HEAD
    jupytext_version: 1.16.2
=======
    jupytext_version: 1.16.4
>>>>>>> e6905799
kernelspec:
  display_name: Python 3 (ipykernel)
  language: python
  name: python3
<<<<<<< HEAD
---

# The Litter Model implementation

## Model overview

The litter model uses the following sequence:

1. The amount of litter consumed by animals is subtracted from the relevant pools and
   diverted into animal digestion processes.

2. Decay rates are calculated for the remaining litter in the pools. These rates vary
   based on environmental conditions (see the [environmental factors
   submodule](virtual_ecosystem.models.litter.env_factors)) and the lignin proportion of
   each pool. The decay rates across pools are calculated using the
   [calculate_decay_rates
   function](virtual_ecosystem.models.litter.carbon.calculate_decay_rates).

3. Plant inputs are considered from two sources, which have different stochiometric
   properties.

    * Inputs from tissue senescence and turnover directly from plant communities
      typically have reduced nutrient concentrations through translocation.

    * Plant inputs generated during herbivory, where animals drop unconsumed biomass,
      are not depleted in nutrients and heribvores may be actively selecting plant
      matter rich in limiting nutrients.

    The [LitterInputs class](virtual_ecosystem.models.litter.inputs.LitterInputs)
    therefore handles multiple different tissue types and pathways to keep information
    on the total input mass and chemistry of these different input routes, along with
    flows into the different litter pools.

4. Given the litter loss to consumption and decay and the new inputs, updated litter
   pool sizes are calculated using the [calculate_updated_pools
   function](virtual_ecosystem.models.litter.carbon.calculate_updated_pools).

5. The chemistry of these new pools is then found using the
   [calculate_new_pool_chemistries
   method](virtual_ecosystem.models.litter.chemistry.LitterChemistry.calculate_new_pool_chemistries)
   of the [LitterChemistry
   class](virtual_ecosystem.models.litter.chemistry.LitterChemistry).

6. The mineralisation rates at which nutrients enter the soil are then found. We track
   carbon (using the [calculate_total_C_mineralised
   function](virtual_ecosystem.models.litter.carbon.calculate_total_C_mineralised)) and
   also nitrogen and phosphorus (using `LitterChemistry` class methods).

:::{admonition} Future directions :telescope:

However, there is an issue with this approach in that it gives animals preferential
access to litter over microbes (which drive the decay processes). This is something we
may have to address in future, potentially by only making a limited portion of the
litter available for animal consumption.

:::

## Model variables

## Initialisation and update

The tables below show the variables that are required to initialise the litter model and
then update it at each time step.

```{code-cell}
---
tags: [remove-input]
mystnb:
  markdown_format: myst
---

from IPython.display import display_markdown
from var_generator import generate_variable_table

display_markdown(
    generate_variable_table(
        'LitterModel', 
        ['vars_required_for_init', 'vars_required_for_update']
    ), 
    raw=True
)
```

## Generated variables

The first update of the litter model adds the following variables to the data
environment of the Virtual Ecosystem:

```{code-cell}
---
tags: [remove-input]
mystnb:
  markdown_format: myst
---

display_markdown(
    generate_variable_table(
        'LitterModel', 
        ['vars_populated_by_first_update']
    ), 
    raw=True
)
```

## Updated variables

At each model step, the following variables are then updated.

```{code-cell}
---
tags: [remove-input]
mystnb:
  markdown_format: myst
---

display_markdown(
    generate_variable_table(
        'LitterModel', 
        ['vars_updated']
    ), 
    raw=True
)
```
=======
language_info:
  codemirror_mode:
    name: ipython
    version: 3
  file_extension: .py
  mimetype: text/x-python
  name: python
  nbconvert_exporter: python
  pygments_lexer: ipython3
  version: 3.11.9
---

# The Litter Model implementation
>>>>>>> e6905799
<|MERGE_RESOLUTION|>--- conflicted
+++ resolved
@@ -1,24 +1,26 @@
 ---
 jupytext:
   formats: md:myst
-<<<<<<< HEAD
-=======
   main_language: python
->>>>>>> e6905799
   text_representation:
     extension: .md
     format_name: myst
     format_version: 0.13
-<<<<<<< HEAD
-    jupytext_version: 1.16.2
-=======
     jupytext_version: 1.16.4
->>>>>>> e6905799
 kernelspec:
   display_name: Python 3 (ipykernel)
   language: python
   name: python3
-<<<<<<< HEAD
+language_info:
+  codemirror_mode:
+    name: ipython
+    version: 3
+  file_extension: .py
+  mimetype: text/x-python
+  name: python
+  nbconvert_exporter: python
+  pygments_lexer: ipython3
+  version: 3.11.9
 ---
 
 # The Litter Model implementation
@@ -37,14 +39,14 @@
    [calculate_decay_rates
    function](virtual_ecosystem.models.litter.carbon.calculate_decay_rates).
 
-3. Plant inputs are considered from two sources, which have different stochiometric
+3. Plant inputs are considered from two sources, which have different stoichiometric
    properties.
 
     * Inputs from tissue senescence and turnover directly from plant communities
       typically have reduced nutrient concentrations through translocation.
 
     * Plant inputs generated during herbivory, where animals drop unconsumed biomass,
-      are not depleted in nutrients and heribvores may be actively selecting plant
+      are not depleted in nutrients and herbivores may be actively selecting plant
       matter rich in limiting nutrients.
 
     The [LitterInputs class](virtual_ecosystem.models.litter.inputs.LitterInputs)
@@ -83,22 +85,20 @@
 The tables below show the variables that are required to initialise the litter model and
 then update it at each time step.
 
-```{code-cell}
+```{code-cell} ipython3
 ---
-tags: [remove-input]
 mystnb:
   markdown_format: myst
+tags: [remove-input]
 ---
-
 from IPython.display import display_markdown
 from var_generator import generate_variable_table
 
 display_markdown(
     generate_variable_table(
-        'LitterModel', 
-        ['vars_required_for_init', 'vars_required_for_update']
-    ), 
-    raw=True
+        "LitterModel", ["vars_required_for_init", "vars_required_for_update"]
+    ),
+    raw=True,
 )
 ```
 
@@ -107,19 +107,14 @@
 The first update of the litter model adds the following variables to the data
 environment of the Virtual Ecosystem:
 
-```{code-cell}
+```{code-cell} ipython3
 ---
-tags: [remove-input]
 mystnb:
   markdown_format: myst
+tags: [remove-input]
 ---
-
 display_markdown(
-    generate_variable_table(
-        'LitterModel', 
-        ['vars_populated_by_first_update']
-    ), 
-    raw=True
+    generate_variable_table("LitterModel", ["vars_populated_by_first_update"]), raw=True
 )
 ```
 
@@ -127,33 +122,11 @@
 
 At each model step, the following variables are then updated.
 
-```{code-cell}
+```{code-cell} ipython3
 ---
-tags: [remove-input]
 mystnb:
   markdown_format: myst
+tags: [remove-input]
 ---
-
-display_markdown(
-    generate_variable_table(
-        'LitterModel', 
-        ['vars_updated']
-    ), 
-    raw=True
-)
-```
-=======
-language_info:
-  codemirror_mode:
-    name: ipython
-    version: 3
-  file_extension: .py
-  mimetype: text/x-python
-  name: python
-  nbconvert_exporter: python
-  pygments_lexer: ipython3
-  version: 3.11.9
----
-
-# The Litter Model implementation
->>>>>>> e6905799
+display_markdown(generate_variable_table("LitterModel", ["vars_updated"]), raw=True)
+```