root: index
subtrees:
  - titlesonly: True
    maxdepth: 0
    caption: The Virtual Ecosystem
    entries:
      - file: virtual_ecosystem/theory.md
        title: Theory
        entries:
          - file: virtual_ecosystem/abiotic_theory.md
            entries:
              - file: virtual_ecosystem/microclimate_theory.md
              - file: virtual_ecosystem/hydrology_theory.md
      - file: virtual_ecosystem/implementation.md
        title: Implementation
        entries:
          - file: virtual_ecosystem/module_overview
          - file: virtual_ecosystem/main_simulation
          - file: virtual_ecosystem/soil/soil_details

<<<<<<< HEAD
- caption: Development
  entries:
  - file: development/contributing
    entries:
    - file: development/contributing/overview
    - file: development/contributing/code_qa_and_typing
    - file: development/contributing/code_testing
    - file: development/contributing/github_actions
    - file: development/contributing/release_process
  - file: development/design
    entries:
    - file: development/design/core
    - file: development/design/defining_new_models
  - file: development/documentation
    entries:
    - file: development/documentation/documentation
    - file: development/documentation/api_generation
    - file: development/documentation/docstring_style
    - file: development/documentation/jupyter_notebooks
- caption: API
  entries:
  - file: api/core.md
    title: The core module
    subtrees:
    - titlesonly: True
      entries:
      - file: api/core/axes
        title: The axes submodule
      - file: api/core/base_model.md
        title: The base_model submodule
      - file: api/core/config.md
        title: The config submodule
      - file: api/core/constants.md
        title: The constants submodule
      - file: api/core/constants_class.md
        title: The constants_class submodule
      - file: api/core/constants_loader.md
        title: The constants_loader submodule
      - file: api/core/core_components.md
        title: The core_components submodule
      - file: api/core/data.md
        title: The data submodule
      - file: api/core/exceptions.md
        title: The exceptions submodule
      - file: api/core/grid.md
        title: The grid submodule
      - file: api/core/logger.md
        title: The logger submodule
      - file: api/core/readers.md
        title: The readers submodule
      - file: api/core/registry.md
        title: The registry submodule
      - file: api/core/schema.md
        title: The schema submodule
      - file: api/core/utils.md
        title: The utils submodule
  - file: api/main.md
    title: The main submodule
  - file: api/models.md
=======
  - caption: Using the Virtual Ecosystem
    entries:
      - file: using_the_ve/getting_started
        entries:
          - file: using_the_ve/ve_run
          - file: using_the_ve/example_data
          - file: using_the_ve/virtual_ecosystem_in_use
      - file: using_the_ve/configuration/config
        title: Configuring your model
        entries:
          - file: using_the_ve/configuration/axes
          - file: using_the_ve/configuration/grid
          - file: using_the_ve/configuration/constants
      - file: using_the_ve/data/data
        title: Adding data to the model
        entries:
          - file: using_the_ve/data/CDS_toolbox_template
          - file: using_the_ve/data/climate_data_recipes

  - caption: Development
>>>>>>> 63fceb62
    entries:
      - file: development/contributing
        entries:
          - file: development/contributing/code_development_strategy
          - file: development/contributing/developer_setup
          - file: development/contributing/package_releases
      - file: development/design
        entries:
          - file: development/design/core
          - file: development/design/defining_new_models
      - file: development/documentation
        entries:
          - file: development/documentation/api_generation
          - file: development/documentation/docstring_style
          - file: development/documentation/jupyter_notebooks
          - file: development/documentation/overview

  - caption: API
    entries:
      - file: api/core.md
        title: The core module
        subtrees:
          - titlesonly: True
            entries:
              - file: api/core/axes
                title: The axes submodule
              - file: api/core/base_model.md
                title: The base_model submodule
              - file: api/core/config.md
                title: The config submodule
              - file: api/core/constants.md
                title: The constants submodule
              - file: api/core/constants_class.md
                title: The constants_class submodule
              - file: api/core/constants_loader.md
                title: The constants_loader submodule
              - file: api/core/core_components.md
                title: The core_components submodule
              - file: api/core/data.md
                title: The data submodule
              - file: api/core/exceptions.md
                title: The exceptions submodule
              - file: api/core/grid.md
                title: The grid submodule
              - file: api/core/logger.md
                title: The logger submodule
              - file: api/core/readers.md
                title: The readers submodule
              - file: api/core/registry.md
                title: The registry submodule
              - file: api/core/schema.md
                title: The schema submodule
              - file: api/core/utils.md
                title: The utils submodule
      - file: api/main.md
        title: The main submodule
      - file: api/models.md
        entries:
          - file: api/models/abiotic.md
            title: The abiotic model
            entries:
              - file: api/models/abiotic/abiotic_model
                title: The abiotic_model submodule
              - file: api/models/abiotic/abiotic_constants
                title: The abiotic_constants submodule
              - file: api/models/abiotic/abiotic_tools
                title: The abiotic_tools submodule
              - file: api/models/abiotic/conductivities
                title: The conductivities submodule
              - file: api/models/abiotic/energy_balance
                title: The energy_balance submodule
              - file: api/models/abiotic/soil_energy_balance
                title: The soil_energy_balance submodule
              - file: api/models/abiotic/wind
                title: The wind submodule
          - file: api/models/abiotic_simple
            title: The abiotic_simple model
            entries:
              - file: api/models/abiotic_simple/abiotic_simple_constants
                title: The abiotic_simple_constants submodule
              - file: api/models/abiotic_simple/abiotic_simple_model
                title: The abiotic_simple_model submodule
              - file: api/models/abiotic_simple/microclimate
                title: The microclimate submodule
          - file: api/models/animal
            title: The animal model
            entries:
              - file: api/models/animal/animal_cohorts
                title: The animal_cohorts submodule
              - file: api/models/animal/animal_communities
                title: The animal_communities submodule
              - file: api/models/animal/animal_model
                title: The animal_model submodule
              - file: api/models/animal/animal_traits
                title: The animal_traits submodule
              - file: api/models/animal/constants
                title: The constants submodule
              - file: api/models/animal/decay
                title: The decay submodule
              - file: api/models/animal/functional_group
                title: The functional_group submodule
              - file: api/models/animal/plant_resources
                title: The plant_resources submodule
              - file: api/models/animal/protocols
                title: The protocols submodule
              - file: api/models/animal/scaling_functions
                title: The scaling_functions submodule
          - file: api/models/hydrology
            title: The hydrology model
            entries:
              - file: api/models/hydrology/above_ground
                title: The above_ground submodule
              - file: api/models/hydrology/below_ground
                title: The below_ground submodule
              - file: api/models/hydrology/constants
                title: The constants submodule
              - file: api/models/hydrology/hydrology_model
                title: The hydrology_model submodule
          - file: api/models/litter
            title: The litter model
            entries:
              - file: api/models/litter/constants
                title: The constants submodule
              - file: api/models/litter/litter_model
                title: The litter_model submodule
              - file: api/models/litter/litter_pools
                title: The litter_pools submodule
          - file: api/models/soil
            title: The soil model
            entries:
              - file: api/models/soil/carbon
                title: The carbon submodule
              - file: api/models/soil/constants
                title: The constants submodule
              - file: api/models/soil/env_factors
                title: The env_factors submodule
              - file: api/models/soil/soil_model
                title: The soil_model submodule
          - file: api/models/plants
            title: The plants model
            entries:
              - file: api/models/plants/plant_structures
                title: The plant_structures submodule
              - file: api/models/plants/plants_model
                title: The plants_model submodule
      - file: api/example_data
        title: The example_data submodule

  - caption: Reference
    entries:
      - file: bibliography
      - file: genindex
      - file: modindex<|MERGE_RESOLUTION|>--- conflicted
+++ resolved
@@ -18,67 +18,6 @@
           - file: virtual_ecosystem/main_simulation
           - file: virtual_ecosystem/soil/soil_details
 
-<<<<<<< HEAD
-- caption: Development
-  entries:
-  - file: development/contributing
-    entries:
-    - file: development/contributing/overview
-    - file: development/contributing/code_qa_and_typing
-    - file: development/contributing/code_testing
-    - file: development/contributing/github_actions
-    - file: development/contributing/release_process
-  - file: development/design
-    entries:
-    - file: development/design/core
-    - file: development/design/defining_new_models
-  - file: development/documentation
-    entries:
-    - file: development/documentation/documentation
-    - file: development/documentation/api_generation
-    - file: development/documentation/docstring_style
-    - file: development/documentation/jupyter_notebooks
-- caption: API
-  entries:
-  - file: api/core.md
-    title: The core module
-    subtrees:
-    - titlesonly: True
-      entries:
-      - file: api/core/axes
-        title: The axes submodule
-      - file: api/core/base_model.md
-        title: The base_model submodule
-      - file: api/core/config.md
-        title: The config submodule
-      - file: api/core/constants.md
-        title: The constants submodule
-      - file: api/core/constants_class.md
-        title: The constants_class submodule
-      - file: api/core/constants_loader.md
-        title: The constants_loader submodule
-      - file: api/core/core_components.md
-        title: The core_components submodule
-      - file: api/core/data.md
-        title: The data submodule
-      - file: api/core/exceptions.md
-        title: The exceptions submodule
-      - file: api/core/grid.md
-        title: The grid submodule
-      - file: api/core/logger.md
-        title: The logger submodule
-      - file: api/core/readers.md
-        title: The readers submodule
-      - file: api/core/registry.md
-        title: The registry submodule
-      - file: api/core/schema.md
-        title: The schema submodule
-      - file: api/core/utils.md
-        title: The utils submodule
-  - file: api/main.md
-    title: The main submodule
-  - file: api/models.md
-=======
   - caption: Using the Virtual Ecosystem
     entries:
       - file: using_the_ve/getting_started
@@ -99,7 +38,6 @@
           - file: using_the_ve/data/climate_data_recipes
 
   - caption: Development
->>>>>>> 63fceb62
     entries:
       - file: development/contributing
         entries:
