--- conflicted
+++ resolved
@@ -116,14 +116,7 @@
                 "litter model: init data missing required var "
                 "'lignin_below_structural'",
             ),
-<<<<<<< HEAD
-            (ERROR, "litter model: error checking required_init_vars, see log."),
-=======
-            (
-                ERROR,
-                "litter model: error checking vars_required_for_init, see log.",
-            ),
->>>>>>> fb253a52
+            (ERROR, "litter model: error checking vars_required_for_init, see log."),
         ),
     )
 
