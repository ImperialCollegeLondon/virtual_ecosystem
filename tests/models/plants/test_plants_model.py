--- conflicted
+++ resolved
@@ -24,21 +24,11 @@
     assert len(plants_model.flora) == len(flora)
     assert len(plants_model.communities) == n_cells
 
-<<<<<<< HEAD
-    # Check the canopy has been initialised and updated with some simple test sums
-    expected_layers = [
-        ("layer_heights", (32 + 30 + 20 + 10 + 1.5 + 0.1 - 0.25 - 1) * 4),
-        ("leaf_area_index", 3 * 4),
-        ("layer_fapar", (0.4 + 0.2 + 0.1) * 4),
-        ("canopy_absorption", 1000 * 4),
-    ]
-=======
     # Check the canopy has been initialised and updated, using the full layer heights
     # data
     # TODO - amend this as and when layer heights gets centralised
     del fixture_canopy_layer_data["layer_heights_canopy"]
     del fixture_canopy_layer_data["layer_leaf_mass"]
->>>>>>> 735aea8f
 
     for layer_name, layer_vals, layer_indices in fixture_canopy_layer_data.values():
         assert layer_name in plants_data
@@ -61,17 +51,6 @@
     # Currently trivial test.
     n_cells = fixture_core_components.grid.n_cells
     assert isinstance(plants_model, PlantsModel)
-<<<<<<< HEAD
-    assert len(plants_model.communities) == plants_data.grid.n_cells
-
-    # Check the canopy has been initialised and updated with some simple test sums
-    expected_layers = (
-        ("layer_heights", (32 + 30 + 20 + 10 + 1.5 + 0.1 - 0.25 - 1) * 4),
-        ("leaf_area_index", 3 * 4),
-        ("layer_fapar", (0.4 + 0.2 + 0.1) * 4),
-        ("canopy_absorption", 1000 * 4),
-    )
-=======
     assert len(plants_model.communities) == n_cells
 
     # Check the canopy has been initialised and updated, using the full layer heights
@@ -79,7 +58,6 @@
     # TODO - amend this as and when layer heights gets centralised
     del fixture_canopy_layer_data["layer_heights_canopy"]
     del fixture_canopy_layer_data["layer_leaf_mass"]
->>>>>>> 735aea8f
 
     for layer_name, layer_vals, layer_indices in fixture_canopy_layer_data.values():
         assert layer_name in plants_data
@@ -93,19 +71,6 @@
 ):
     """Simple test that update canopy layers restores overwritten data."""
 
-<<<<<<< HEAD
-    expected_layers = (
-        ("layer_heights", (32 + 30 + 20 + 10) * 4),
-        ("leaf_area_index", 3 * 4),
-        ("layer_fapar", (0.4 + 0.2 + 0.1) * 4),
-        ("canopy_absorption", 0),  # Note that this layer should not be updated
-    )
-
-    # Overwrite the existing data in each layer
-    for layer, _ in expected_layers:
-        fxt_plants_model.data[layer][:] = np.full_like(
-            fxt_plants_model.data[layer].data, fill_value=np.nan
-=======
     # Overwrite the existing canopy derived data in each layer - this also nukes the
     # soil and surface depths _which_ are not correctly regenerated in this test, so the
     # test makes use of the canopy only layer heights in the fixture_canopy_layer_data
@@ -117,7 +82,6 @@
     for layer, _, _ in fixture_canopy_layer_data.values():
         fxt_plants_model.data[layer] = (
             fixture_core_components.layer_structure.from_template()
->>>>>>> 735aea8f
         )
 
     # Calling the method resets to the expected values
@@ -143,18 +107,6 @@
 ):
     """Simple test that update canopy layers restores overwritten data."""
 
-<<<<<<< HEAD
-    expected_layers = (
-        ("layer_heights", (32 + 30 + 20 + 10) * 4),
-        ("leaf_area_index", 3 * 4),
-        ("layer_fapar", (0.4 + 0.2 + 0.1) * 4),
-        ("canopy_absorption", 1000 * 4),  # Is restored by additional call.
-    )
-    # Overwrite the existing data in each layer
-    for layer, _ in expected_layers:
-        fxt_plants_model.data[layer][:] = np.full_like(
-            fxt_plants_model.data[layer].data, fill_value=np.nan
-=======
     # Overwrite the existing canopy derived data in each layer - this also nukes the
     # soil and surface depths _which_ are not correctly regenerated in this test, so the
     # test makes use of the canopy only layer heights in the fixture_canopy_layer_data
@@ -166,7 +118,6 @@
     for layer, _, _ in fixture_canopy_layer_data.values():
         fxt_plants_model.data[layer] = (
             fixture_core_components.layer_structure.from_template()
->>>>>>> 735aea8f
         )
 
     # Check that calling the method after update resets to the expected values
@@ -233,18 +184,8 @@
 
     # The update method runs both update_canopy_layers and set_absorbed_irradiance so
     # should restore all of the layers below.
-<<<<<<< HEAD
-    expected_layers = (
-        ("layer_heights", (32 + 30 + 20 + 10) * 4),
-        ("leaf_area_index", 3 * 4),
-        ("layer_fapar", (0.4 + 0.2 + 0.1) * 4),
-        ("layer_leaf_mass", 30000 * 4),
-        ("canopy_absorption", 1000 * 4),
-    )
-=======
     # TODO - amend this as and when layer heights gets centralised
     del fixture_canopy_layer_data["layer_heights_full"]
->>>>>>> 735aea8f
 
     for layer, _, _ in fixture_canopy_layer_data.values():
         fxt_plants_model.data[layer] = (
