"""Tests for the model.plants.plants_model submodule."""

import numpy as np
import xarray

# TODO: A lot of duplication in these tests, work out how to share code to make it DRYer


def test_PlantsModel__init__(
    plants_data, flora, fixture_core_components, fixture_canopy_layer_data
):
    """Test the PlantsModel.__init__ method."""

    from virtual_ecosystem.models.plants.plants_model import PlantsModel

    plants_model = PlantsModel(
        data=plants_data,
        core_components=fixture_core_components,
        flora=flora,
    )

    # Test the flora and community are as expected
    n_cells = fixture_core_components.grid.n_cells
    assert len(plants_model.flora) == len(flora)
    assert len(plants_model.communities) == n_cells

    # Check the canopy has been initialised and updated, using the full layer heights
    # data
    # TODO - amend this as and when layer heights gets centralised
    del fixture_canopy_layer_data["layer_heights_canopy"]
    del fixture_canopy_layer_data["layer_leaf_mass"]

    for layer_name, layer_vals, layer_indices in fixture_canopy_layer_data.values():
        assert layer_name in plants_data
        expected = fixture_core_components.layer_structure.from_template()
        expected[layer_indices] = layer_vals[:, None]
        xarray.testing.assert_allclose(plants_data[layer_name], expected)


def test_PlantsModel_from_config(
    plants_data, fixture_config, fixture_core_components, fixture_canopy_layer_data
):
    """Test the PlantsModel.from_config factory method."""

    from virtual_ecosystem.models.plants.plants_model import PlantsModel

    plants_model = PlantsModel.from_config(
        data=plants_data, config=fixture_config, core_components=fixture_core_components
    )

    # Currently trivial test.
    n_cells = fixture_core_components.grid.n_cells
    assert isinstance(plants_model, PlantsModel)
    assert len(plants_model.communities) == n_cells

    # Check the canopy has been initialised and updated, using the full layer heights
    # data
    # TODO - amend this as and when layer heights gets centralised
    del fixture_canopy_layer_data["layer_heights_canopy"]
    del fixture_canopy_layer_data["layer_leaf_mass"]

    for layer_name, layer_vals, layer_indices in fixture_canopy_layer_data.values():
        assert layer_name in plants_data
        expected = fixture_core_components.layer_structure.from_template()
        expected[layer_indices] = layer_vals[:, None]
        xarray.testing.assert_allclose(plants_data[layer_name], expected)


def test_PlantsModel_update_canopy_layers(
    fixture_core_components, fxt_plants_model, fixture_canopy_layer_data
):
    """Simple test that update canopy layers restores overwritten data."""

    from_template = fixture_core_components.layer_structure.from_template

    # Overwrite the existing canopy derived data in each layer - this also nukes the
    # soil and surface depths _which_ are not correctly regenerated in this test, so the
    # test makes use of the canopy only layer heights in the fixture_canopy_layer_data
    #
    # TODO - amend this as and when layer heights gets centralised
    del fixture_canopy_layer_data["layer_heights_full"]
    del fixture_canopy_layer_data["layer_leaf_mass"]

    for layer, _, _ in fixture_canopy_layer_data.values():
        fxt_plants_model.data[layer] = from_template()

    # Calling the method resets to the expected values
    fxt_plants_model.update_canopy_layers()

    # Check the resulting repopulated canopy data, but omitting the
    # canopy_absorption, which should not have been regenerated yet
    del fixture_canopy_layer_data["canopy_absorption"]
    for layer_name, layer_vals, layer_indices in fixture_canopy_layer_data.values():
        expected = from_template()
        expected[layer_indices] = layer_vals[:, None]
        xarray.testing.assert_allclose(fxt_plants_model.data[layer_name], expected)

    # Check canopy_absorption is indeed still empty
    xarray.testing.assert_allclose(
<<<<<<< HEAD
        fxt_plants_model.data["canopy_absorption"],
        fixture_core_components.layer_structure.from_template(),
=======
        fxt_plants_model.data["layer_absorbed_irradiation"], from_template()
>>>>>>> 2a6bbfdf
    )


def test_PlantsModel_set_canopy_absorption(
    fxt_plants_model, fixture_core_components, fixture_canopy_layer_data
):
    """Simple test that update canopy layers restores overwritten data."""

    from_template = fixture_core_components.layer_structure.from_template

    # Overwrite the existing canopy derived data in each layer - this also nukes the
    # soil and surface depths _which_ are not correctly regenerated in this test, so the
    # test makes use of the canopy only layer heights in the fixture_canopy_layer_data
    #
    # TODO - amend this as and when layer heights gets centralised
    del fixture_canopy_layer_data["layer_heights_full"]
    del fixture_canopy_layer_data["layer_leaf_mass"]

    for layer, _, _ in fixture_canopy_layer_data.values():
        fxt_plants_model.data[layer] = from_template()

    # Check that calling the method after update resets to the expected values
    fxt_plants_model.update_canopy_layers()
    fxt_plants_model.set_canopy_absorption(time_index=0)

    for layer_name, layer_vals, layer_indices in fixture_canopy_layer_data.values():
        expected = from_template()
        expected[layer_indices] = layer_vals[:, None]
        xarray.testing.assert_allclose(fxt_plants_model.data[layer_name], expected)


def test_PlantsModel_estimate_gpp(fxt_plants_model, fixture_core_components):
    """Test the estimate_gpp method."""

    lyr_str = fixture_core_components.layer_structure

    # Set the canopy and absorbed irradiance
    fxt_plants_model.update_canopy_layers()
    fxt_plants_model.set_canopy_absorption(time_index=0)

    # Calculate GPP
    fxt_plants_model.estimate_gpp(time_index=0)

    # Check calculated quantities - this is currently very basic.

    # - Light use efficiency: currently asserted fixed value
    exp_lue = lyr_str.from_template()
    exp_lue[lyr_str.index_filled_canopy] = 0.3
    xarray.testing.assert_allclose(
        fxt_plants_model.data["layer_light_use_efficiency"],
        exp_lue,
    )

    # Same for evapotranspiration
    exp_evapo = lyr_str.from_template()
    exp_evapo[lyr_str.index_filled_canopy] = 20
    xarray.testing.assert_allclose(
        fxt_plants_model.data["evapotranspiration"],
        exp_evapo,
    )

    # - Canopy fapar to expected gpp per m2
    exp_fapar = lyr_str.from_template()
    exp_fapar[lyr_str.index_flux_layers] = [[0.4], [0.2], [0.1], [0.3]]
    exp_gpp_per_m2 = exp_lue * 1000 * exp_fapar

    assert np.allclose(
        fxt_plants_model.data["layer_gpp_per_m2"].data, exp_gpp_per_m2, equal_nan=True
    )

    # - GPP calculated correctly
    for cell_id, community in fxt_plants_model.communities.items():
        cell_gpp_per_m2 = exp_gpp_per_m2[np.arange(1, 11), cell_id]
        for cohort in community:
            assert np.allclose(
                cohort.gpp,
                np.nansum(cell_gpp_per_m2 * cohort.canopy_area * 30 * 24 * 60 * 60),
            )


def test_PlantsModel_update(
    fxt_plants_model, fixture_core_components, fixture_canopy_layer_data
):
    """Test the update method."""

    # The update method runs both update_canopy_layers and set_canopy_absorption so
    # should restore all of the layers below.
    # TODO - amend this as and when layer heights gets centralised
    del fixture_canopy_layer_data["layer_heights_full"]

    from_template = fixture_core_components.layer_structure.from_template

    for layer, _, _ in fixture_canopy_layer_data.values():
        fxt_plants_model.data[layer] = from_template()

    # Check reset
    fxt_plants_model.update(time_index=0)

    # Check the canopy has been initialised and updated
    for layer_name, layer_vals, layer_indices in fixture_canopy_layer_data.values():
        expected = from_template()
        expected[layer_indices] = layer_vals[:, None]
        xarray.testing.assert_allclose(fxt_plants_model.data[layer_name], expected)

    # Check the growth of the cohorts
    for community in fxt_plants_model.communities.values():
        for cohort in community:
            # Original 0.1 + 0.03 cm from current arbitrary increment
            assert np.allclose(cohort.dbh, 0.13)<|MERGE_RESOLUTION|>--- conflicted
+++ resolved
@@ -97,12 +97,7 @@
 
     # Check canopy_absorption is indeed still empty
     xarray.testing.assert_allclose(
-<<<<<<< HEAD
-        fxt_plants_model.data["canopy_absorption"],
-        fixture_core_components.layer_structure.from_template(),
-=======
-        fxt_plants_model.data["layer_absorbed_irradiation"], from_template()
->>>>>>> 2a6bbfdf
+        fxt_plants_model.data["canopy_absorption"], from_template()
     )
 
 
