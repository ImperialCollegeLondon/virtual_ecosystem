--- conflicted
+++ resolved
@@ -107,11 +107,7 @@
 def test_update_groundwater_storage(dummy_climate_data):
     """Test the update_groundwater_storage() function."""
 
-<<<<<<< HEAD
-    from virtual_rainforest.models.hydrology.below_ground import (
-=======
     from virtual_ecosystem.models.hydrology.below_ground import (
->>>>>>> 0e941a86
         update_groundwater_storage,
     )
     from virtual_ecosystem.models.hydrology.constants import HydroConsts
