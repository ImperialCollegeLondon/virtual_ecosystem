--- conflicted
+++ resolved
@@ -19,6 +19,7 @@
     (DEBUG, "hydrology model: required var 'relative_humidity_ref' checked"),
     (DEBUG, "hydrology model: required var 'atmospheric_pressure_ref' checked"),
     (DEBUG, "hydrology model: required var 'elevation' checked"),
+    (DEBUG, "hydrology model: required var 'wind_speed_ref' checked"),
 ]
 
 
@@ -29,41 +30,8 @@
             0.5,
             0.9,
             does_not_raise(),
-<<<<<<< HEAD
-            (
-                (
-                    DEBUG,
-                    "hydrology model: required var 'precipitation' checked",
-                ),
-                (
-                    DEBUG,
-                    "hydrology model: required var 'leaf_area_index' checked",
-                ),
-                (
-                    DEBUG,
-                    "hydrology model: required var 'air_temperature_ref' checked",
-                ),
-                (
-                    DEBUG,
-                    "hydrology model: required var 'relative_humidity_ref' checked",
-                ),
-                (
-                    DEBUG,
-                    "hydrology model: required var 'atmospheric_pressure_ref' checked",
-                ),
-                (
-                    DEBUG,
-                    "hydrology model: required var 'elevation' checked",
-                ),
-                (
-                    DEBUG,
-                    "hydrology model: required var 'wind_speed_ref' checked",
-                ),
-            ),
-=======
             tuple(MODEL_VAR_CHECK_LOG),
             id="succeeds",
->>>>>>> 76f19065
         ),
         pytest.param(
             -0.5,
@@ -147,43 +115,6 @@
             "initial_groundwater_saturation = 0.9\n",
             0.9,
             does_not_raise(),
-<<<<<<< HEAD
-            (
-                (INFO, "Initialised hydrology.HydroConsts from config"),
-                (
-                    INFO,
-                    "Information required to initialise the hydrology model "
-                    "successfully extracted.",
-                ),
-                (
-                    DEBUG,
-                    "hydrology model: required var 'precipitation' checked",
-                ),
-                (
-                    DEBUG,
-                    "hydrology model: required var 'leaf_area_index' checked",
-                ),
-                (
-                    DEBUG,
-                    "hydrology model: required var 'air_temperature_ref' checked",
-                ),
-                (
-                    DEBUG,
-                    "hydrology model: required var 'relative_humidity_ref' checked",
-                ),
-                (
-                    DEBUG,
-                    "hydrology model: required var 'atmospheric_pressure_ref' checked",
-                ),
-                (
-                    DEBUG,
-                    "hydrology model: required var 'elevation' checked",
-                ),
-                (
-                    DEBUG,
-                    "hydrology model: required var 'wind_speed_ref' checked",
-                ),
-=======
             tuple(
                 [
                     (INFO, "Initialised hydrology.HydroConsts from config"),
@@ -194,7 +125,6 @@
                     ),
                 ]
                 + MODEL_VAR_CHECK_LOG
->>>>>>> 76f19065
             ),
             id="default_config",
         ),
@@ -205,43 +135,6 @@
             "[hydrology.constants.HydroConsts]\nsoil_moisture_capacity = 0.7\n",
             0.7,
             does_not_raise(),
-<<<<<<< HEAD
-            (
-                (INFO, "Initialised hydrology.HydroConsts from config"),
-                (
-                    INFO,
-                    "Information required to initialise the hydrology model "
-                    "successfully extracted.",
-                ),
-                (
-                    DEBUG,
-                    "hydrology model: required var 'precipitation' checked",
-                ),
-                (
-                    DEBUG,
-                    "hydrology model: required var 'leaf_area_index' checked",
-                ),
-                (
-                    DEBUG,
-                    "hydrology model: required var 'air_temperature_ref' checked",
-                ),
-                (
-                    DEBUG,
-                    "hydrology model: required var 'relative_humidity_ref' checked",
-                ),
-                (
-                    DEBUG,
-                    "hydrology model: required var 'atmospheric_pressure_ref' checked",
-                ),
-                (
-                    DEBUG,
-                    "hydrology model: required var 'elevation' checked",
-                ),
-                (
-                    DEBUG,
-                    "hydrology model: required var 'wind_speed_ref' checked",
-                ),
-=======
             tuple(
                 [
                     (INFO, "Initialised hydrology.HydroConsts from config"),
@@ -252,7 +145,6 @@
                     ),
                 ]
                 + MODEL_VAR_CHECK_LOG
->>>>>>> 76f19065
             ),
             id="modified_config_correct",
         ),
@@ -525,7 +417,7 @@
         .rename("wind_speed")
         .assign_coords(
             coords={
-                "layers": [layer_roles_fixture.index("surface")],
+                "layers": [fixture_core_components.layer_structure.index("surface")],
                 "layer_roles": ("layers", ["surface"]),
                 "cell_id": [0, 1, 2],
             },
