"""Test module for hydrology.hydrology_model.py."""

from contextlib import nullcontext as does_not_raise
from logging import DEBUG, ERROR, INFO

import numpy as np
import pint
import pytest
import xarray as xr
from xarray import DataArray

from tests.conftest import log_check
from virtual_rainforest.core.exceptions import ConfigurationError, InitialisationError
from virtual_rainforest.models.hydrology.constants import HydroConsts
from virtual_rainforest.models.hydrology.hydrology_model import HydrologyModel


@pytest.mark.parametrize(
    "ini_soil_moisture, ini_groundwater_sat, raises, expected_log_entries",
    [
        (
            0.5,
            0.9,
            does_not_raise(),
            (
                (
                    DEBUG,
                    "hydrology model: required var 'precipitation' checked",
                ),
                (
                    DEBUG,
                    "hydrology model: required var 'leaf_area_index' checked",
                ),
                (
                    DEBUG,
                    "hydrology model: required var 'air_temperature_ref' checked",
                ),
                (
                    DEBUG,
                    "hydrology model: required var 'relative_humidity_ref' checked",
                ),
                (
                    DEBUG,
                    "hydrology model: required var 'atmospheric_pressure_ref' checked",
                ),
                (
                    DEBUG,
                    "hydrology model: required var 'evapotranspiration' checked",
                ),
                (
                    DEBUG,
                    "hydrology model: required var 'elevation' checked",
                ),
            ),
        ),
        (
            -0.5,
            0.9,
            pytest.raises(InitialisationError),
            (
                (
                    ERROR,
                    "The initial soil moisture has to be between 0 and 1!",
                ),
            ),
        ),
        (
            DataArray([50, 30, 20]),
            0.9,
            pytest.raises(InitialisationError),
            (
                (
                    ERROR,
                    "The initial soil moisture must be a float!",
                ),
            ),
        ),
    ],
)
def test_hydrology_model_initialization(
    caplog,
    dummy_climate_data,
    ini_soil_moisture,
    ini_groundwater_sat,
    raises,
    expected_log_entries,
    layer_roles_fixture,
    soil_layers=[-0.5, -1.0],
    canopy_layers=10,
):
    """Test `HydrologyModel` initialization."""

    with raises:
        # Initialize model
        model = HydrologyModel(
            dummy_climate_data,
            pint.Quantity("1 month"),
            soil_layers,
            canopy_layers,
            ini_soil_moisture,
            ini_groundwater_sat,
            constants=HydroConsts,
        )

        # In cases where it passes then checks that the object has the right properties
        assert set(
            [
                "setup",
                "spinup",
                "update",
                "cleanup",
            ]
        ).issubset(dir(model))
        assert model.model_name == "hydrology"
        assert repr(model) == "HydrologyModel(update_interval = 1 month)"
        assert model.layer_roles == layer_roles_fixture
        assert model.initial_soil_moisture == ini_soil_moisture
        assert model.init_groundwater_saturation == ini_groundwater_sat
        assert model.drainage_map == {0: [], 1: [0], 2: [1, 2]}

    # Final check that expected logging entries are produced
    log_check(caplog, expected_log_entries)


@pytest.mark.parametrize(
    "config,time_interval,sm_capacity,raises,expected_log_entries",
    [
        (
            {},
            None,
            None,
            pytest.raises(KeyError),
            (),  # This error isn't handled so doesn't generate logging
        ),
        (
            {
                "core": {
                    "timing": {
                        "start_date": "2020-01-01",
                        "update_interval": "1 month",
                    },
                    "layers": {
                        "soil_layers": [-0.5, -1.0],
                        "canopy_layers": 10,
                    },
                },
                "hydrology": {
                    "initial_soil_moisture": 0.5,
                    "init_groundwater_saturation": 0.9,
                },
            },
            pint.Quantity("1 month"),
            0.9,
            does_not_raise(),
            (
                (
                    INFO,
                    "Information required to initialise the hydrology model "
                    "successfully extracted.",
                ),
                (
                    DEBUG,
                    "hydrology model: required var 'precipitation' checked",
                ),
                (
                    DEBUG,
                    "hydrology model: required var 'leaf_area_index' checked",
                ),
                (
                    DEBUG,
                    "hydrology model: required var 'air_temperature_ref' checked",
                ),
                (
                    DEBUG,
                    "hydrology model: required var 'relative_humidity_ref' checked",
                ),
                (
                    DEBUG,
                    "hydrology model: required var 'atmospheric_pressure_ref' checked",
                ),
                (
                    DEBUG,
                    "hydrology model: required var 'evapotranspiration' checked",
                ),
                (
                    DEBUG,
                    "hydrology model: required var 'elevation' checked",
                ),
            ),
        ),
        (
            {
                "core": {
                    "timing": {
                        "start_date": "2020-01-01",
                        "update_interval": "1 month",
                    },
                    "layers": {
                        "soil_layers": [-0.5, -1.0],
                        "canopy_layers": 10,
                    },
                },
                "hydrology": {
                    "initial_soil_moisture": 0.5,
                    "init_groundwater_saturation": 0.9,
                    "constants": {"HydroConsts": {"soil_moisture_capacity": 0.7}},
                },
            },
            pint.Quantity("1 month"),
            0.7,
            does_not_raise(),
            (
                (
                    INFO,
                    "Information required to initialise the hydrology model "
                    "successfully extracted.",
                ),
                (
                    DEBUG,
                    "hydrology model: required var 'precipitation' checked",
                ),
                (
                    DEBUG,
                    "hydrology model: required var 'leaf_area_index' checked",
                ),
                (
                    DEBUG,
                    "hydrology model: required var 'air_temperature_ref' checked",
                ),
                (
                    DEBUG,
                    "hydrology model: required var 'relative_humidity_ref' checked",
                ),
                (
                    DEBUG,
                    "hydrology model: required var 'atmospheric_pressure_ref' checked",
                ),
                (
                    DEBUG,
                    "hydrology model: required var 'evapotranspiration' checked",
                ),
                (
                    DEBUG,
                    "hydrology model: required var 'elevation' checked",
                ),
            ),
        ),
        (
            {
                "core": {
                    "timing": {
                        "start_date": "2020-01-01",
                        "update_interval": "1 month",
                    },
                    "layers": {
                        "soil_layers": [-0.5, -1.0],
                        "canopy_layers": 10,
                    },
                },
                "hydrology": {
                    "initial_soil_moisture": 0.5,
                    "init_groundwater_saturation": 0.9,
                    "constants": {"HydroConsts": {"soilm_cap": 0.7}},
                },
            },
            None,
            None,
            pytest.raises(ConfigurationError),
            (
                (
                    ERROR,
                    "Unknown names supplied for HydroConsts: " "soilm_cap",
                ),
                (
                    INFO,
                    "Valid names are as follows: ",
                ),
            ),
        ),
    ],
)
def test_generate_hydrology_model(
    caplog,
    dummy_climate_data,
    config,
    time_interval,
    sm_capacity,
    raises,
    expected_log_entries,
    layer_roles_fixture,
):
    """Test that the initialisation of the hydrology model works as expected."""

    # Check whether model is initialised (or not) as expected
    with raises:
        model = HydrologyModel.from_config(
            dummy_climate_data,
            config,
            pint.Quantity(config["core"]["timing"]["update_interval"]),
        )
        assert model.layer_roles == layer_roles_fixture
        assert model.update_interval == time_interval
        assert model.constants.soil_moisture_capacity == sm_capacity

    # Final check that expected logging entries are produced
    log_check(caplog, expected_log_entries)


@pytest.mark.parametrize(
    "config,time_interval, raises",
    [
        (
            {
                "core": {
                    "timing": {
                        "start_date": "2020-01-01",
                        "update_interval": "1 month",
                    },
                    "layers": {
                        "soil_layers": [-0.5, -1.0],
                        "canopy_layers": 10,
                    },
                },
                "hydrology": {
                    "initial_soil_moisture": 0.5,
                    "init_groundwater_saturation": 0.9,
                },
            },
            pint.Quantity("1 month"),
            does_not_raise(),
        ),
        (
            {
                "core": {
                    "timing": {
                        "start_date": "2020-01-01",
                        "update_interval": "1 week",
                    },
                    "layers": {
                        "soil_layers": [-0.5, -1.0],
                        "canopy_layers": 10,
                    },
                },
                "hydrology": {
                    "initial_soil_moisture": 0.5,
                    "init_groundwater_saturation": 0.9,
                },
            },
            pint.Quantity("1 week"),
            pytest.raises(NotImplementedError),
        ),
    ],
)
def test_setup(
    dummy_climate_data,
    config,
    layer_roles_fixture,
    time_interval,
    raises,
):
    """Test set up and update."""

    with raises:
        # initialise model
        model = HydrologyModel.from_config(
            dummy_climate_data,
            config,
            pint.Quantity(config["core"]["timing"]["update_interval"]),
        )
        assert model.layer_roles == layer_roles_fixture
        assert model.update_interval == time_interval

        model.setup()

        soil_moisture_values = np.repeat(a=[np.nan, 0.5], repeats=[13, 2])

        np.testing.assert_allclose(
            dummy_climate_data["soil_moisture"],
            DataArray(
                np.broadcast_to(soil_moisture_values, (3, 15)).T,
                dims=["layers", "cell_id"],
                coords={
                    "layers": np.arange(15),
                    "layer_roles": ("layers", layer_roles_fixture),
                    "cell_id": [0, 1, 2],
                },
                name="soil_moisture",
            ),
            rtol=1e-3,
            atol=1e-3,
        )

        np.testing.assert_allclose(
            dummy_climate_data["groundwater_storage"],
            DataArray(
                [[450.0, 450.0, 450.0], [450.0, 450.0, 450.0]],
                dims=("groundwater_layers", "cell_id"),
            ),
            rtol=1e-3,
            atol=1e-3,
        )

        # Run the update step
        model.update(time_index=1, seed=42)

        exp_soil_moisture = xr.concat(
            [
                DataArray(
                    np.full((13, 3), np.nan),
                    dims=["layers", "cell_id"],
                ),
                DataArray(
                    [[0.52002, 0.520263, 0.520006], [0.455899, 0.456052, 0.455858]],
                    dims=["layers", "cell_id"],
                ),
            ],
            dim="layers",
        ).assign_coords(model.data["layer_heights"].coords)

        exp_matric_pot = xr.concat(
            [
                DataArray(
                    np.full((13, 3), np.nan),
                    dims=["layers", "cell_id"],
                ),
                DataArray(
                    [
                        [-201.975325, -201.197219, -202.071172],
                        [-549.007624, -547.513334, -549.340899],
                    ],
                    dims=["layers", "cell_id"],
                ),
            ],
            dim="layers",
        ).assign_coords(model.data["layer_heights"].coords)

        exp_surf_prec = DataArray(
            [177.121093, 177.118977, 177.121364],
            dims=["cell_id"],
            coords={"cell_id": [0, 1, 2]},
        )
        exp_runoff = DataArray(
            [0.0, 0.0, 0.0],
            dims=["cell_id"],
            coords={"cell_id": [0, 1, 2]},
        )
        exp_vertical_flow = DataArray(
            [62.72513, 62.87226, 62.71498],
            dims=["cell_id"],
            coords={"cell_id": [0, 1, 2]},
        )
        exp_soil_evap = DataArray(
            [16.433136, 16.433136, 16.433136],
            dims=["cell_id"],
            coords={"cell_id": [0, 1, 2]},
        )
<<<<<<< HEAD
        exp_channel_flow = DataArray(
            [0, 1412, 2825],
=======
        exp_stream_flow = DataArray(
            [117.161533, 117.159967, 117.162207],
>>>>>>> f02b0d02
            dims=["cell_id"],
            coords={"cell_id": [0, 1, 2]},
        )
        exp_runoff_acc = DataArray(
            [0, 0, 0],
            dims=["cell_id"],
            coords={"cell_id": [0, 1, 2]},
        )

        np.testing.assert_allclose(
            model.data["precipitation_surface"],
            exp_surf_prec,
            rtol=1e-4,
            atol=1e-4,
        )
        np.testing.assert_allclose(
            model.data["soil_moisture"],
            exp_soil_moisture,
            rtol=1e-4,
            atol=1e-4,
        )
        np.testing.assert_allclose(
            model.data["vertical_flow"],
            exp_vertical_flow,
            rtol=1e-4,
            atol=1e-4,
        )
        np.testing.assert_allclose(
            model.data["surface_runoff"],
            exp_runoff,
            rtol=1e-4,
            atol=1e-4,
        )
        np.testing.assert_allclose(
            model.data["soil_evaporation"],
            exp_soil_evap,
            rtol=1e-4,
            atol=1e-4,
        )
        np.testing.assert_allclose(
            model.data["channel_flow"],
            exp_channel_flow,
            rtol=1e-4,
            atol=1e-4,
        )
        np.testing.assert_allclose(
            model.data["surface_runoff_accumulated"],
            exp_runoff_acc,
            rtol=1e-4,
            atol=1e-4,
        )
        np.testing.assert_allclose(
            model.data["matric_potential"],
            exp_matric_pot,
            rtol=1e-4,
            atol=1e-4,
        )


def test_calculate_layer_thickness():
    """Test."""

    from virtual_rainforest.models.hydrology.hydrology_model import (
        calculate_layer_thickness,
    )

    soil_layer_heights = np.array([[-0.5, -0.5, -0.5], [-1.2, -1.2, -1.2]])
    exp_result = np.array([[500, 500, 500], [700, 700, 700]])

    result = calculate_layer_thickness(soil_layer_heights, 1000)

    np.testing.assert_allclose(result, exp_result)<|MERGE_RESOLUTION|>--- conflicted
+++ resolved
@@ -454,13 +454,8 @@
             dims=["cell_id"],
             coords={"cell_id": [0, 1, 2]},
         )
-<<<<<<< HEAD
         exp_channel_flow = DataArray(
-            [0, 1412, 2825],
-=======
-        exp_stream_flow = DataArray(
-            [117.161533, 117.159967, 117.162207],
->>>>>>> f02b0d02
+            [0, 1423, 2846],
             dims=["cell_id"],
             coords={"cell_id": [0, 1, 2]},
         )
