"""Test module for hydrology.hydrology_model.py."""

from contextlib import nullcontext as does_not_raise
from logging import CRITICAL, DEBUG, ERROR, INFO

import numpy as np
import pytest
import xarray as xr
from xarray import DataArray

from tests.conftest import log_check
from virtual_rainforest.core.exceptions import ConfigurationError, InitialisationError

# Global set of messages from model required var checks
MODEL_VAR_CHECK_LOG = [
    (DEBUG, "hydrology model: required var 'precipitation' checked"),
    (DEBUG, "hydrology model: required var 'leaf_area_index' checked"),
    (DEBUG, "hydrology model: required var 'air_temperature_ref' checked"),
    (DEBUG, "hydrology model: required var 'relative_humidity_ref' checked"),
    (DEBUG, "hydrology model: required var 'atmospheric_pressure_ref' checked"),
    (DEBUG, "hydrology model: required var 'elevation' checked"),
    (DEBUG, "hydrology model: required var 'wind_speed_ref' checked"),
]


@pytest.mark.parametrize(
    "ini_soil_moisture, ini_groundwater_sat, raises, expected_log_entries",
    [
        pytest.param(
            0.5,
            0.9,
            does_not_raise(),
            tuple(MODEL_VAR_CHECK_LOG),
            id="succeeds",
        ),
        pytest.param(
            -0.5,
            0.9,
            pytest.raises(InitialisationError),
            tuple(
                MODEL_VAR_CHECK_LOG
                + [(ERROR, "The initial_soil_moisture has to be between 0 and 1!")]
            ),
            id="soil moisture out of bounds",
        ),
        pytest.param(
            DataArray([50, 30, 20]),
            0.9,
            pytest.raises(InitialisationError),
            tuple(
                MODEL_VAR_CHECK_LOG
                + [(ERROR, "The initial_soil_moisture must be numeric!")]
            ),
            id="soil moisture not numeric",
        ),
        pytest.param(
            0.5,
            1.9,
            pytest.raises(InitialisationError),
            tuple(
                MODEL_VAR_CHECK_LOG
                + [
                    (
                        ERROR,
                        "The initial_groundwater_saturation has to be between 0 and 1!",
                    )
                ]
            ),
            id="grnd sat out of bounds",
        ),
    ],
)
def test_hydrology_model_initialization(
    caplog,
    dummy_climate_data,
    fixture_core_components,
    ini_soil_moisture,
    ini_groundwater_sat,
    raises,
    expected_log_entries,
):
    """Test `HydrologyModel` initialization."""
    from virtual_rainforest.core.base_model import BaseModel
    from virtual_rainforest.core.constants import CoreConsts
    from virtual_rainforest.models.hydrology.constants import HydroConsts
    from virtual_rainforest.models.hydrology.hydrology_model import HydrologyModel

    with raises:
        # Initialize model
        model = HydrologyModel(
<<<<<<< HEAD
            dummy_climate_data,
            pint.Quantity("1 month"),
            soil_layers,
            canopy_layers,
            ini_soil_moisture,
            ini_groundwater_sat,
            constants=HydroConsts,
            core_constants=CoreConsts,
=======
            data=dummy_climate_data,
            core_components=fixture_core_components,
            initial_soil_moisture=ini_soil_moisture,
            initial_groundwater_saturation=ini_groundwater_sat,
            model_constants=HydroConsts(),
>>>>>>> 8bf6c66b
        )

        # In cases where it passes then checks that the object has the right properties
        assert isinstance(model, BaseModel)
        assert model.model_name == "hydrology"
        assert repr(model) == "HydrologyModel(update_interval=1209600 seconds)"
        assert model.initial_soil_moisture == ini_soil_moisture
        assert model.initial_groundwater_saturation == ini_groundwater_sat
        assert model.drainage_map == {0: [], 1: [0], 2: [1, 2]}

    # Final check that expected logging entries are produced
    log_check(caplog, expected_log_entries)


@pytest.mark.parametrize(
    "cfg_string,sm_capacity,raises,expected_log_entries",
    [
        pytest.param(
            "[core]\n"
            "[hydrology]\ninitial_soil_moisture = 0.5\n"
            "initial_groundwater_saturation = 0.9\n",
            0.9,
            does_not_raise(),
<<<<<<< HEAD
            (
                (INFO, "Initialised hydrology.HydroConsts from config"),
                (INFO, "Initialised core.CoreConsts from config"),
                (
                    INFO,
                    "Information required to initialise the hydrology model "
                    "successfully extracted.",
                ),
                (
                    DEBUG,
                    "hydrology model: required var 'precipitation' checked",
                ),
                (
                    DEBUG,
                    "hydrology model: required var 'leaf_area_index' checked",
                ),
                (
                    DEBUG,
                    "hydrology model: required var 'air_temperature_ref' checked",
                ),
                (
                    DEBUG,
                    "hydrology model: required var 'relative_humidity_ref' checked",
                ),
                (
                    DEBUG,
                    "hydrology model: required var 'atmospheric_pressure_ref' checked",
                ),
                (
                    DEBUG,
                    "hydrology model: required var 'elevation' checked",
                ),
                (
                    DEBUG,
                    "hydrology model: required var 'wind_speed_ref' checked",
                ),
=======
            tuple(
                [
                    (INFO, "Initialised hydrology.HydroConsts from config"),
                    (
                        INFO,
                        "Information required to initialise the hydrology model "
                        "successfully extracted.",
                    ),
                ]
                + MODEL_VAR_CHECK_LOG
>>>>>>> 8bf6c66b
            ),
            id="default_config",
        ),
        pytest.param(
            "[core]\n"
            "[hydrology]\ninitial_soil_moisture = 0.5\n"
            "initial_groundwater_saturation = 0.9\n"
            "[hydrology.constants.HydroConsts]\nsoil_moisture_capacity = 0.7\n",
            0.7,
            does_not_raise(),
<<<<<<< HEAD
            (
                (INFO, "Initialised hydrology.HydroConsts from config"),
                (INFO, "Initialised core.CoreConsts from config"),
                (
                    INFO,
                    "Information required to initialise the hydrology model "
                    "successfully extracted.",
                ),
                (
                    DEBUG,
                    "hydrology model: required var 'precipitation' checked",
                ),
                (
                    DEBUG,
                    "hydrology model: required var 'leaf_area_index' checked",
                ),
                (
                    DEBUG,
                    "hydrology model: required var 'air_temperature_ref' checked",
                ),
                (
                    DEBUG,
                    "hydrology model: required var 'relative_humidity_ref' checked",
                ),
                (
                    DEBUG,
                    "hydrology model: required var 'atmospheric_pressure_ref' checked",
                ),
                (
                    DEBUG,
                    "hydrology model: required var 'elevation' checked",
                ),
                (
                    DEBUG,
                    "hydrology model: required var 'wind_speed_ref' checked",
                ),
=======
            tuple(
                [
                    (INFO, "Initialised hydrology.HydroConsts from config"),
                    (
                        INFO,
                        "Information required to initialise the hydrology model "
                        "successfully extracted.",
                    ),
                ]
                + MODEL_VAR_CHECK_LOG
>>>>>>> 8bf6c66b
            ),
            id="modified_config_correct",
        ),
        pytest.param(
            "[core]\n"
            "[hydrology]\ninitial_soil_moisture = 0.5\n"
            "initial_groundwater_saturation = 0.9\n"
            "[hydrology.constants.HydroConsts]\nsoilm_cap = 0.7\n",
            None,
            pytest.raises(ConfigurationError),
            (
                (ERROR, "Unknown names supplied for HydroConsts: " "soilm_cap"),
                (INFO, "Valid names are: "),
                (CRITICAL, "Could not initialise hydrology.HydroConsts from config"),
            ),
            id="modified_config_incorrect",
        ),
    ],
)
def test_generate_hydrology_model(
    caplog,
    dummy_climate_data,
    cfg_string,
    sm_capacity,
    raises,
    expected_log_entries,
):
    """Test that the initialisation of the hydrology model works as expected."""

    from virtual_rainforest.core.config import Config
    from virtual_rainforest.core.core_components import CoreComponents
    from virtual_rainforest.models.hydrology.hydrology_model import HydrologyModel

    # Build the config object and core components
    config = Config(cfg_strings=cfg_string)
    core_components = CoreComponents(config)
    caplog.clear()

    # Check whether model is initialised (or not) as expected
    with raises:
        model = HydrologyModel.from_config(
            data=dummy_climate_data,
            core_components=core_components,
            config=config,
        )
        assert model.model_constants.soil_moisture_capacity == sm_capacity

    # Final check that expected logging entries are produced
    log_check(caplog, expected_log_entries)


@pytest.mark.parametrize(
    "cfg_string, raises",
    [
        pytest.param(
            "[core]\n"
            "[core.timing]\nupdate_interval = '1 month'\n"
            "[hydrology]\ninitial_soil_moisture = 0.5\n"
            "initial_groundwater_saturation = 0.9\n",
            does_not_raise(),
            id="updates correctly",
        ),
        pytest.param(
            "[core]\n"
            "[core.timing]\nupdate_interval = '1 week'\n"
            "[hydrology]\ninitial_soil_moisture = 0.5\n"
            "initial_groundwater_saturation = 0.9\n",
            pytest.raises(NotImplementedError),
            id="incorrect update frequency",
        ),
    ],
)
def test_setup(
    dummy_climate_data,
    cfg_string,
    raises,
):
    """Test set up and update."""
    from virtual_rainforest.core.config import Config
    from virtual_rainforest.core.core_components import CoreComponents
    from virtual_rainforest.models.hydrology.hydrology_model import HydrologyModel

    # Build the config object and core components
    config = Config(cfg_strings=cfg_string)
    core_components = CoreComponents(config)

    with raises:
        # initialise model
        model = HydrologyModel.from_config(
            data=dummy_climate_data,
            core_components=core_components,
            config=config,
        )

        model.setup()

        soil_moisture_values = np.repeat(a=[np.nan, 0.5], repeats=[13, 2])

        np.testing.assert_allclose(
            dummy_climate_data["soil_moisture"],
            DataArray(
                np.broadcast_to(soil_moisture_values, (3, 15)).T,
                dims=["layers", "cell_id"],
                coords={
                    "layers": np.arange(15),
                    "layer_roles": (
                        "layers",
                        core_components.layer_structure.layer_roles,
                    ),
                    "cell_id": [0, 1, 2],
                },
                name="soil_moisture",
            ),
            rtol=1e-3,
            atol=1e-3,
        )

        np.testing.assert_allclose(
            dummy_climate_data["groundwater_storage"],
            DataArray(
                [[450.0, 450.0, 450.0], [450.0, 450.0, 450.0]],
                dims=("groundwater_layers", "cell_id"),
            ),
            rtol=1e-3,
            atol=1e-3,
        )

        # Run the update step
        model.update(time_index=1, seed=42)

        exp_soil_moisture = xr.concat(
            [
                DataArray(
                    np.full((13, 3), np.nan),
                    dims=["layers", "cell_id"],
                ),
                DataArray(
                    [[0.134124, 0.134166, 0.134109], [0.419694, 0.4197, 0.419698]],
                    dims=["layers", "cell_id"],
                ),
            ],
            dim="layers",
        ).assign_coords(model.data["layer_heights"].coords)

        exp_matric_pot = xr.concat(
            [
                DataArray(
                    np.full((13, 3), np.nan),
                    dims=["layers", "cell_id"],
                ),
                DataArray(
                    [
                        [-1.532961e07, -1.536408e07, -1.528976e07],
                        [-1.250262e03, -1.250131e03, -1.250172e03],
                    ],
                    dims=["layers", "cell_id"],
                ),
            ],
            dim="layers",
        ).assign_coords(model.data["layer_heights"].coords)

        exp_runoff = DataArray(
            [0.0, 0.0, 0.0],
            dims=["cell_id"],
            coords={"cell_id": [0, 1, 2]},
        )
        exp_vertical_flow = DataArray(
            [0.69471, 0.695691, 0.695682],
            dims=["cell_id"],
            coords={"cell_id": [0, 1, 2]},
        )
        exp_soil_evap = DataArray(
            [345.1148, 344.759928, 345.15422],
            dims=["cell_id"],
            coords={"cell_id": [0, 1, 2]},
        )
        exp_total_discharge = DataArray(
            [0, 20925, 42201],
            dims=["cell_id"],
            coords={"cell_id": [0, 1, 2]},
        )
        exp_runoff_acc = DataArray(
            [0, 0, 0],
            dims=["cell_id"],
            coords={"cell_id": [0, 1, 2]},
        )

        np.testing.assert_allclose(
            model.data["soil_moisture"][13:15],
            exp_soil_moisture[13:15],
            rtol=1e-4,
            atol=1e-4,
        )
        np.testing.assert_allclose(
            model.data["vertical_flow"],
            exp_vertical_flow,
            rtol=1e-4,
            atol=1e-4,
        )
        np.testing.assert_allclose(
            model.data["surface_runoff"],
            exp_runoff,
            rtol=1e-4,
            atol=1e-4,
        )
        np.testing.assert_allclose(
            model.data["soil_evaporation"],
            exp_soil_evap,
            rtol=1e-4,
            atol=1e-4,
        )
        np.testing.assert_allclose(
            model.data["total_river_discharge"],
            exp_total_discharge,
            rtol=1e-4,
            atol=1e-4,
        )
        np.testing.assert_allclose(
            model.data["surface_runoff_accumulated"],
            exp_runoff_acc,
            rtol=1e-4,
            atol=1e-4,
        )
        np.testing.assert_allclose(
            model.data["matric_potential"][13:15],
            exp_matric_pot[13:15],
            rtol=1e-4,
            atol=1e-4,
        )


def test_calculate_layer_thickness():
    """Test."""

    from virtual_rainforest.models.hydrology.hydrology_model import (
        calculate_layer_thickness,
    )

    soil_layer_heights = np.array([[-0.5, -0.5, -0.5], [-1.2, -1.2, -1.2]])
    exp_result = np.array([[500, 500, 500], [700, 700, 700]])

    result = calculate_layer_thickness(soil_layer_heights, 1000)

    np.testing.assert_allclose(result, exp_result)


def test_setup_hydrology_input_current_timestep(
    dummy_climate_data, fixture_core_components
):
    """Test that correct values are selected for current time step."""

    from virtual_rainforest.core.constants import CoreConsts
    from virtual_rainforest.models.abiotic.constants import AbioticConsts
    from virtual_rainforest.models.hydrology.hydrology_model import (
        setup_hydrology_input_current_timestep,
    )

    dummy_climate_data["wind_speed"] = (
        DataArray(dummy_climate_data["wind_speed_ref"].isel(time_index=0))
        .expand_dims("layers")
        .rename("wind_speed")
        .assign_coords(
            coords={
                "layers": [
                    fixture_core_components.layer_structure.layer_roles.index("surface")
                ],
                "layer_roles": ("layers", ["surface"]),
                "cell_id": [0, 1, 2],
            },
        )
    )

    result = setup_hydrology_input_current_timestep(
        data=dummy_climate_data,
        time_index=0,
        surface_layer_index=12,
        days=30,
        seed=42,
<<<<<<< HEAD
=======
        layer_roles=fixture_core_components.layer_structure.layer_roles,
>>>>>>> 8bf6c66b
        soil_moisture_capacity=0.9,
        soil_moisture_residual=0.1,
        core_constants=CoreConsts,
        latent_heat_vap_equ_factor_1=(AbioticConsts.latent_heat_vap_equ_factor_1),
        latent_heat_vap_equ_factor_2=(AbioticConsts.latent_heat_vap_equ_factor_2),
    )

    # Check if all variables were created
    var_list = [
        "current_precipitation",
        "surface_temperature",
        "surface_humidity",
        "surface_pressure",
        "surface_wind_speed",
        "leaf_area_index_sum"
        "current_evapotranspiration"
        "soil_layer_heights"
        "soil_layer_thickness"
        "top_soil_moisture_capacity_mm"
        "top_soil_moisture_residual_mm"
        "soil_moisture_mm"
        "previous_accumulated_runoff"
        "previous_subsurface_flow_accumulated"
        "groundwater_storage",
    ]

    variables = [var for var in result if var not in var_list]
    assert variables

    # check if climate values are selected correctly
    np.testing.assert_allclose(
        np.sum(result["current_precipitation"], axis=1),
        (dummy_climate_data["precipitation"].isel(time_index=0)).to_numpy(),
    )
    np.testing.assert_allclose(
        result["surface_temperature"], dummy_climate_data["air_temperature"][12]
    )
    np.testing.assert_allclose(
        result["surface_humidity"], dummy_climate_data["relative_humidity"][12]
    )
    np.testing.assert_allclose(
        result["surface_pressure"],
        (dummy_climate_data["atmospheric_pressure_ref"].isel(time_index=0)).to_numpy(),
    )<|MERGE_RESOLUTION|>--- conflicted
+++ resolved
@@ -81,29 +81,17 @@
 ):
     """Test `HydrologyModel` initialization."""
     from virtual_rainforest.core.base_model import BaseModel
-    from virtual_rainforest.core.constants import CoreConsts
     from virtual_rainforest.models.hydrology.constants import HydroConsts
     from virtual_rainforest.models.hydrology.hydrology_model import HydrologyModel
 
     with raises:
         # Initialize model
         model = HydrologyModel(
-<<<<<<< HEAD
-            dummy_climate_data,
-            pint.Quantity("1 month"),
-            soil_layers,
-            canopy_layers,
-            ini_soil_moisture,
-            ini_groundwater_sat,
-            constants=HydroConsts,
-            core_constants=CoreConsts,
-=======
             data=dummy_climate_data,
             core_components=fixture_core_components,
             initial_soil_moisture=ini_soil_moisture,
             initial_groundwater_saturation=ini_groundwater_sat,
             model_constants=HydroConsts(),
->>>>>>> 8bf6c66b
         )
 
         # In cases where it passes then checks that the object has the right properties
@@ -127,44 +115,6 @@
             "initial_groundwater_saturation = 0.9\n",
             0.9,
             does_not_raise(),
-<<<<<<< HEAD
-            (
-                (INFO, "Initialised hydrology.HydroConsts from config"),
-                (INFO, "Initialised core.CoreConsts from config"),
-                (
-                    INFO,
-                    "Information required to initialise the hydrology model "
-                    "successfully extracted.",
-                ),
-                (
-                    DEBUG,
-                    "hydrology model: required var 'precipitation' checked",
-                ),
-                (
-                    DEBUG,
-                    "hydrology model: required var 'leaf_area_index' checked",
-                ),
-                (
-                    DEBUG,
-                    "hydrology model: required var 'air_temperature_ref' checked",
-                ),
-                (
-                    DEBUG,
-                    "hydrology model: required var 'relative_humidity_ref' checked",
-                ),
-                (
-                    DEBUG,
-                    "hydrology model: required var 'atmospheric_pressure_ref' checked",
-                ),
-                (
-                    DEBUG,
-                    "hydrology model: required var 'elevation' checked",
-                ),
-                (
-                    DEBUG,
-                    "hydrology model: required var 'wind_speed_ref' checked",
-                ),
-=======
             tuple(
                 [
                     (INFO, "Initialised hydrology.HydroConsts from config"),
@@ -175,7 +125,6 @@
                     ),
                 ]
                 + MODEL_VAR_CHECK_LOG
->>>>>>> 8bf6c66b
             ),
             id="default_config",
         ),
@@ -186,44 +135,6 @@
             "[hydrology.constants.HydroConsts]\nsoil_moisture_capacity = 0.7\n",
             0.7,
             does_not_raise(),
-<<<<<<< HEAD
-            (
-                (INFO, "Initialised hydrology.HydroConsts from config"),
-                (INFO, "Initialised core.CoreConsts from config"),
-                (
-                    INFO,
-                    "Information required to initialise the hydrology model "
-                    "successfully extracted.",
-                ),
-                (
-                    DEBUG,
-                    "hydrology model: required var 'precipitation' checked",
-                ),
-                (
-                    DEBUG,
-                    "hydrology model: required var 'leaf_area_index' checked",
-                ),
-                (
-                    DEBUG,
-                    "hydrology model: required var 'air_temperature_ref' checked",
-                ),
-                (
-                    DEBUG,
-                    "hydrology model: required var 'relative_humidity_ref' checked",
-                ),
-                (
-                    DEBUG,
-                    "hydrology model: required var 'atmospheric_pressure_ref' checked",
-                ),
-                (
-                    DEBUG,
-                    "hydrology model: required var 'elevation' checked",
-                ),
-                (
-                    DEBUG,
-                    "hydrology model: required var 'wind_speed_ref' checked",
-                ),
-=======
             tuple(
                 [
                     (INFO, "Initialised hydrology.HydroConsts from config"),
@@ -234,7 +145,6 @@
                     ),
                 ]
                 + MODEL_VAR_CHECK_LOG
->>>>>>> 8bf6c66b
             ),
             id="modified_config_correct",
         ),
@@ -513,10 +423,6 @@
         surface_layer_index=12,
         days=30,
         seed=42,
-<<<<<<< HEAD
-=======
-        layer_roles=fixture_core_components.layer_structure.layer_roles,
->>>>>>> 8bf6c66b
         soil_moisture_capacity=0.9,
         soil_moisture_residual=0.1,
         core_constants=CoreConsts,
