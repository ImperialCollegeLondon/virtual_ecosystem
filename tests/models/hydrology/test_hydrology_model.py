"""Test module for hydrology.hydrology_model.py."""

from contextlib import nullcontext as does_not_raise
from logging import DEBUG, ERROR, INFO

import numpy as np
import pint
import pytest
import xarray as xr
from xarray import DataArray

from tests.conftest import log_check
from virtual_rainforest.core.exceptions import ConfigurationError, InitialisationError
from virtual_rainforest.models.hydrology.constants import HydroConsts
from virtual_rainforest.models.hydrology.hydrology_model import HydrologyModel


@pytest.mark.parametrize(
    "ini_soil_moisture,raises,expected_log_entries",
    [
        (
            0.5,
            does_not_raise(),
            (
                (
                    DEBUG,
                    "hydrology model: required var 'precipitation' checked",
                ),
                (
                    DEBUG,
                    "hydrology model: required var 'leaf_area_index' checked",
                ),
                (
                    DEBUG,
                    "hydrology model: required var 'air_temperature_ref' checked",
                ),
                (
                    DEBUG,
                    "hydrology model: required var 'relative_humidity_ref' checked",
                ),
                (
                    DEBUG,
                    "hydrology model: required var 'atmospheric_pressure_ref' checked",
                ),
                (
                    DEBUG,
                    "hydrology model: required var 'evapotranspiration' checked",
                ),
                (
                    DEBUG,
                    "hydrology model: required var 'elevation' checked",
                ),
                (
                    DEBUG,
                    "hydrology model: required var 'surface_runoff' checked",
                ),
            ),
        ),
        (
            -0.5,
            pytest.raises(InitialisationError),
            (
                (
                    ERROR,
                    "The initial soil moisture has to be between 0 and 1!",
                ),
            ),
        ),
        (
            DataArray([50, 30, 20]),
            pytest.raises(InitialisationError),
            (
                (
                    ERROR,
                    "The initial soil moisture must be a float!",
                ),
            ),
        ),
    ],
)
def test_hydrology_model_initialization(
    caplog,
    dummy_climate_data,
    ini_soil_moisture,
    raises,
    expected_log_entries,
    layer_roles_fixture,
    soil_layers=[-0.5, -1.0],
    canopy_layers=10,
):
    """Test `HydrologyModel` initialization."""

    with raises:
        # Initialize model
        model = HydrologyModel(
            dummy_climate_data,
            pint.Quantity("1 month"),
            soil_layers,
            canopy_layers,
            ini_soil_moisture,
            constants=HydroConsts,
        )

        # In cases where it passes then checks that the object has the right properties
        assert set(
            [
                "setup",
                "spinup",
                "update",
                "cleanup",
            ]
        ).issubset(dir(model))
        assert model.model_name == "hydrology"
        assert repr(model) == "HydrologyModel(update_interval = 1 month)"
        assert model.layer_roles == layer_roles_fixture
        assert model.initial_soil_moisture == ini_soil_moisture
        assert model.drainage_map == {0: [], 1: [0], 2: [1, 2]}

    # Final check that expected logging entries are produced
    log_check(caplog, expected_log_entries)


@pytest.mark.parametrize(
    "config,time_interval,sm_capacity,raises,expected_log_entries",
    [
        (
            {},
            None,
            None,
            pytest.raises(KeyError),
            (),  # This error isn't handled so doesn't generate logging
        ),
        (
            {
                "core": {
                    "timing": {
                        "start_date": "2020-01-01",
                        "update_interval": "1 month",
                    },
                    "layers": {
                        "soil_layers": [-0.5, -1.0],
                        "canopy_layers": 10,
                    },
                },
                "hydrology": {
                    "initial_soil_moisture": 0.5,
                },
            },
            pint.Quantity("1 month"),
            0.9,
            does_not_raise(),
            (
                (
                    INFO,
                    "Information required to initialise the hydrology model "
                    "successfully extracted.",
                ),
                (
                    DEBUG,
                    "hydrology model: required var 'precipitation' checked",
                ),
                (
                    DEBUG,
                    "hydrology model: required var 'leaf_area_index' checked",
                ),
                (
                    DEBUG,
                    "hydrology model: required var 'air_temperature_ref' checked",
                ),
                (
                    DEBUG,
                    "hydrology model: required var 'relative_humidity_ref' checked",
                ),
                (
                    DEBUG,
                    "hydrology model: required var 'atmospheric_pressure_ref' checked",
                ),
                (
                    DEBUG,
                    "hydrology model: required var 'evapotranspiration' checked",
                ),
                (
                    DEBUG,
                    "hydrology model: required var 'elevation' checked",
                ),
                (
                    DEBUG,
                    "hydrology model: required var 'surface_runoff' checked",
                ),
            ),
        ),
        (
            {
                "core": {
                    "timing": {
                        "start_date": "2020-01-01",
                        "update_interval": "1 month",
                    },
                    "layers": {
                        "soil_layers": [-0.5, -1.0],
                        "canopy_layers": 10,
                    },
                },
                "hydrology": {
                    "initial_soil_moisture": 0.5,
                    "constants": {"HydroConsts": {"soil_moisture_capacity": 0.7}},
                },
            },
            pint.Quantity("1 month"),
            0.7,
            does_not_raise(),
            (
                (
                    INFO,
                    "Information required to initialise the hydrology model "
                    "successfully extracted.",
                ),
                (
                    DEBUG,
                    "hydrology model: required var 'precipitation' checked",
                ),
                (
                    DEBUG,
                    "hydrology model: required var 'leaf_area_index' checked",
                ),
                (
                    DEBUG,
                    "hydrology model: required var 'air_temperature_ref' checked",
                ),
                (
                    DEBUG,
                    "hydrology model: required var 'relative_humidity_ref' checked",
                ),
                (
                    DEBUG,
                    "hydrology model: required var 'atmospheric_pressure_ref' checked",
                ),
                (
                    DEBUG,
                    "hydrology model: required var 'evapotranspiration' checked",
                ),
                (
                    DEBUG,
                    "hydrology model: required var 'elevation' checked",
                ),
                (
                    DEBUG,
                    "hydrology model: required var 'surface_runoff' checked",
                ),
            ),
        ),
        (
            {
                "core": {
                    "timing": {
                        "start_date": "2020-01-01",
                        "update_interval": "1 month",
                    },
                    "layers": {
                        "soil_layers": [-0.5, -1.0],
                        "canopy_layers": 10,
                    },
                },
                "hydrology": {
                    "initial_soil_moisture": 0.5,
                    "constants": {"HydroConsts": {"soilm_cap": 0.7}},
                },
            },
            None,
            None,
            pytest.raises(ConfigurationError),
            (
                (
                    ERROR,
                    "Unknown names supplied for HydroConsts: " "soilm_cap",
                ),
                (
                    INFO,
                    "Valid names are as follows: ",
                ),
            ),
        ),
    ],
)
def test_generate_hydrology_model(
    caplog,
    dummy_climate_data,
    config,
    time_interval,
    sm_capacity,
    raises,
    expected_log_entries,
    layer_roles_fixture,
):
    """Test that the initialisation of the hydrology model works as expected."""

    # Check whether model is initialised (or not) as expected
    with raises:
        model = HydrologyModel.from_config(
            dummy_climate_data,
            config,
            pint.Quantity(config["core"]["timing"]["update_interval"]),
        )
        assert model.layer_roles == layer_roles_fixture
        assert model.update_interval == time_interval
        assert model.constants.soil_moisture_capacity == sm_capacity

    # Final check that expected logging entries are produced
    log_check(caplog, expected_log_entries)


@pytest.mark.parametrize(
    "config,time_interval, raises",
    [
        (
            {
                "core": {
                    "timing": {
                        "start_date": "2020-01-01",
                        "update_interval": "1 month",
                    },
                    "layers": {
                        "soil_layers": [-0.5, -1.0],
                        "canopy_layers": 10,
                    },
                },
                "hydrology": {
                    "initial_soil_moisture": 0.5,
                },
            },
            pint.Quantity("1 month"),
            does_not_raise(),
        ),
        (
            {
                "core": {
                    "timing": {
                        "start_date": "2020-01-01",
                        "update_interval": "1 week",
                    },
                    "layers": {
                        "soil_layers": [-0.5, -1.0],
                        "canopy_layers": 10,
                    },
                },
                "hydrology": {
                    "initial_soil_moisture": 0.5,
                },
            },
            pint.Quantity("1 week"),
            pytest.raises(NotImplementedError),
        ),
    ],
)
def test_setup(
    dummy_climate_data,
    config,
    layer_roles_fixture,
    time_interval,
    raises,
):
    """Test set up and update."""

    with raises:
        # initialise model
        model = HydrologyModel.from_config(
            dummy_climate_data,
            config,
            pint.Quantity(config["core"]["timing"]["update_interval"]),
        )
        assert model.layer_roles == layer_roles_fixture
        assert model.update_interval == time_interval

        model.setup()

        soil_moisture_values = np.repeat(a=[np.nan, 0.5], repeats=[13, 2])

        np.testing.assert_allclose(
            dummy_climate_data["soil_moisture"],
            DataArray(
                np.broadcast_to(soil_moisture_values, (3, 15)).T,
                dims=["layers", "cell_id"],
                coords={
                    "layers": np.arange(15),
                    "layer_roles": ("layers", layer_roles_fixture),
                    "cell_id": [0, 1, 2],
                },
                name="soil_moisture",
            ),
            rtol=1e-3,
            atol=1e-3,
        )

        # Run the update step
        model.update(time_index=1, seed=42)

        exp_soil_moisture = xr.concat(
            [
                DataArray(
                    np.full((13, 3), np.nan),
                    dims=["layers", "cell_id"],
                ),
                DataArray(
                    [[0.510837, 0.511083, 0.510826], [0.452792, 0.452939, 0.452753]],
                    dims=["layers", "cell_id"],
                ),
            ],
            dim="layers",
        ).assign_coords(model.data["layer_heights"].coords)

        exp_matric_pot = xr.concat(
            [
                DataArray(
                    np.full((13, 3), np.nan),
                    dims=["layers", "cell_id"],
                ),
                DataArray(
<<<<<<< HEAD
                    [[5.570382, 5.565777, 5.570651], [6.815602, 6.811924, 6.816546]],
=======
                    [
                        [-819.126131, -817.937497, -817.31294],
                        [-865.452922, -863.787411, -865.884216],
                    ],
>>>>>>> fe32aebe
                    dims=["layers", "cell_id"],
                ),
            ],
            dim="layers",
        ).assign_coords(model.data["layer_heights"].coords)

        exp_surf_prec = DataArray(
            [177.121093, 177.118977, 177.121364],
            dims=["cell_id"],
            coords={"cell_id": [0, 1, 2]},
        )
        exp_runoff = DataArray(
            [0.0, 0.0, 0.0],
            dims=["cell_id"],
            coords={"cell_id": [0, 1, 2]},
        )
        exp_vertical_flow = DataArray(
            [57.557153, 57.697303, 57.546086],
            dims=["cell_id"],
            coords={"cell_id": [0, 1, 2]},
        )
        exp_soil_evap = DataArray(
            [29.943126, 29.943126, 29.943126],
            dims=["cell_id"],
            coords={"cell_id": [0, 1, 2]},
        )
        exp_stream_flow = DataArray(
            [117.183052, 117.181503, 117.183723],
            dims=["cell_id"],
            coords={"cell_id": [0, 1, 2]},
        )
        exp_runoff_acc = DataArray(
            [0, 10, 150],
            dims=["cell_id"],
            coords={"cell_id": [0, 1, 2]},
        )

        np.testing.assert_allclose(
            model.data["precipitation_surface"],
            exp_surf_prec,
            rtol=1e-4,
            atol=1e-4,
        )
        np.testing.assert_allclose(
            model.data["soil_moisture"],
            exp_soil_moisture,
            rtol=1e-4,
            atol=1e-4,
        )
        np.testing.assert_allclose(
            model.data["vertical_flow"],
            exp_vertical_flow,
            rtol=1e-4,
            atol=1e-4,
        )
        np.testing.assert_allclose(
            model.data["surface_runoff"],
            exp_runoff,
            rtol=1e-4,
            atol=1e-4,
        )
        np.testing.assert_allclose(
            model.data["soil_evaporation"],
            exp_soil_evap,
            rtol=1e-4,
            atol=1e-4,
        )
        np.testing.assert_allclose(
            model.data["stream_flow"],
            exp_stream_flow,
            rtol=1e-4,
            atol=1e-4,
        )
        np.testing.assert_allclose(
            model.data["surface_runoff_accumulated"],
            exp_runoff_acc,
            rtol=1e-4,
            atol=1e-4,
        )
        np.testing.assert_allclose(
            model.data["matric_potential"].isel(layers=-2),
            exp_matric_pot.isel(layers=-2),
            rtol=1e-4,
            atol=1e-4,
        )


def test_calculate_layer_thickness():
    """Test."""

    from virtual_rainforest.models.hydrology.hydrology_model import (
        calculate_layer_thickness,
    )

    soil_layer_heights = np.array([[-0.5, -0.5, -0.5], [-1.2, -1.2, -1.2]])
    exp_result = np.array([[500, 500, 500], [700, 700, 700]])

    result = calculate_layer_thickness(soil_layer_heights, 1000)

    np.testing.assert_allclose(result, exp_result)<|MERGE_RESOLUTION|>--- conflicted
+++ resolved
@@ -415,14 +415,10 @@
                     dims=["layers", "cell_id"],
                 ),
                 DataArray(
-<<<<<<< HEAD
-                    [[5.570382, 5.565777, 5.570651], [6.815602, 6.811924, 6.816546]],
-=======
                     [
-                        [-819.126131, -817.937497, -817.31294],
-                        [-865.452922, -863.787411, -865.884216],
+                        [-228.294973, -227.442776, -228.37139],
+                        [-585.981729, -584.422543, -586.328119],
                     ],
->>>>>>> fe32aebe
                     dims=["layers", "cell_id"],
                 ),
             ],
@@ -503,8 +499,8 @@
             atol=1e-4,
         )
         np.testing.assert_allclose(
-            model.data["matric_potential"].isel(layers=-2),
-            exp_matric_pot.isel(layers=-2),
+            model.data["matric_potential"],
+            exp_matric_pot,
             rtol=1e-4,
             atol=1e-4,
         )
