--- conflicted
+++ resolved
@@ -217,21 +217,6 @@
     np.testing.assert_allclose(result, exp_result)
 
 
-<<<<<<< HEAD
-def test_calculate_bypass_flow():
-    """Test."""
-
-    from virtual_rainforest.models.hydrology.above_ground import calculate_bypass_flow
-
-    top_sm = np.array([20, 50, 80])
-    top_sm_sat = np.array([100, 100, 100])
-    av_water = np.array([20, 20, 20])
-
-    result = calculate_bypass_flow(top_sm, top_sm_sat, av_water, 1.0)
-    exp_result = np.array([4.0, 10.0, 16.0])
-
-    np.testing.assert_allclose(result, exp_result)
-=======
 def test_distribute_monthly_rainfall():
     """Test that randomly generated numbers are reproducible."""
     from virtual_rainforest.models.hydrology.above_ground import (
@@ -245,4 +230,18 @@
     assert result.shape == (3, 10)
     np.testing.assert_allclose(result.sum(axis=1), monthly_rain)
     np.testing.assert_allclose(result, result1)
->>>>>>> db9cb87a
+
+
+def test_calculate_bypass_flow():
+    """Test."""
+
+    from virtual_rainforest.models.hydrology.above_ground import calculate_bypass_flow
+
+    top_sm = np.array([20, 50, 80])
+    top_sm_sat = np.array([100, 100, 100])
+    av_water = np.array([20, 20, 20])
+
+    result = calculate_bypass_flow(top_sm, top_sm_sat, av_water, 1.0)
+    exp_result = np.array([4.0, 10.0, 16.0])
+
+    np.testing.assert_allclose(result, exp_result)