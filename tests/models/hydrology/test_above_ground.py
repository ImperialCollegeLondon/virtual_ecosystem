"""Test module for hydrology.above_ground.py."""

from contextlib import nullcontext as does_not_raise
from logging import ERROR

import numpy as np
import pytest

from tests.conftest import log_check
<<<<<<< HEAD
from virtual_rainforest.core.constants import CoreConsts
from virtual_rainforest.models.hydrology.constants import HydroConsts
=======
from virtual_ecosystem.core.constants import CoreConsts
from virtual_ecosystem.models.hydrology.constants import HydroConsts
>>>>>>> 0e941a86


@pytest.mark.parametrize(
    "dens_air, latvap",
    [
        (
            1.225,
            2.45,
        ),
        (
            np.array([1.225, 1.225, 1.225]),
            np.array([2.45, 2.45, 2.45]),
        ),
    ],
)
def test_calculate_soil_evaporation(dens_air, latvap):
    """Test soil evaporation with float and DataArray."""

    from virtual_ecosystem.models.hydrology.above_ground import (
        calculate_soil_evaporation,
    )

    result = calculate_soil_evaporation(
        temperature=np.array([20.0, 20.0, 30.0]),
        wind_speed_surface=np.array([1.0, 0.5, 0.1]),
        relative_humidity=np.array([80, 80, 90]),
        atmospheric_pressure=np.array([90, 90, 90]),
        soil_moisture=np.array([0.01, 0.1, 0.5]),
        soil_moisture_residual=0.1,
        soil_moisture_capacity=0.9,
        leaf_area_index=np.array([3, 4, 5]),
        celsius_to_kelvin=273.15,
        density_air=dens_air,
<<<<<<< HEAD
        latent_heat_vapourisation=latvap,
        gas_constant_water_vapour=CoreConsts.gas_constant_water_vapour,
=======
        latent_heat_vaporisation=latvap,
        gas_constant_water_vapor=CoreConsts.gas_constant_water_vapor,
>>>>>>> 0e941a86
        soil_surface_heat_transfer_coefficient=(
            HydroConsts.soil_surface_heat_transfer_coefficient
        ),
        extinction_coefficient_global_radiation=(
            HydroConsts.extinction_coefficient_global_radiation
        ),
    )

    exp_evap = np.array([0.745206, 0.092515, 0.135078])
    exp_ra = np.array([12.5, 50.0, 1250.0])
    np.testing.assert_allclose(result["soil_evaporation"], exp_evap, rtol=0.01)
    np.testing.assert_allclose(
        result["aerodynamic_resistance_surface"], exp_ra, rtol=0.01
    )


def test_find_lowest_neighbour(dummy_climate_data):
    """Test finding lowest neighbours."""

    from math import sqrt

    from virtual_ecosystem.models.hydrology.above_ground import find_lowest_neighbour

    data = dummy_climate_data
    data.grid.set_neighbours(distance=sqrt(data.grid.cell_area))

    neighbours = data.grid.neighbours
    elevation = np.array(data["elevation"])
    result = find_lowest_neighbour(neighbours, elevation)

    exp_result = [1, 2, 2]
    assert result == exp_result


def test_find_upstream_cells():
    """Test that upstream cells are ientified correctly."""

    from virtual_ecosystem.models.hydrology.above_ground import find_upstream_cells

    lowest = [1, 2, 2, 5, 7, 7, 7, 7]
    exp_result = [[], [0], [1, 2], [], [], [3], [], [4, 5, 6, 7]]
    result = find_upstream_cells(lowest)
    assert result == exp_result


@pytest.mark.parametrize(
    "acc_runoff,raises,expected_log_entries",
    [
        (
            np.array([100, 100, 100, 100, 100, 100, 100, 100]),
            does_not_raise(),
            {},
        ),
        (
            np.array([-100, 100, 100, 100, 100, 100, 100, 100]),
            pytest.raises(ValueError),
            (
                (
                    ERROR,
                    "The accumulated flow should not be negative!",
                ),
            ),
        ),
    ],
)
def accumulate_horizontal_flow(caplog, acc_runoff, raises, expected_log_entries):
    """Test."""

    from virtual_ecosystem.models.hydrology.above_ground import (
        accumulate_horizontal_flow,
    )

    upstream_ids = {
        0: [],
        1: [0],
        2: [1, 2],
        3: [],
        4: [],
        5: [3],
        6: [],
        7: [4, 5, 6, 7],
    }
    surface_runoff = np.array([100, 100, 100, 100, 100, 100, 100, 100])
    exp_result = np.array([100, 200, 300, 100, 100, 200, 100, 500])

    with raises:
        result = accumulate_horizontal_flow(upstream_ids, surface_runoff, acc_runoff)
        np.testing.assert_array_equal(result, exp_result)

    # Final check that expected logging entries are produced
    log_check(caplog, expected_log_entries)


@pytest.mark.parametrize(
    "grid_type,raises,expected_log_entries",
    [
        (
            "square",
            does_not_raise(),
            {},
        ),
        (
            "hexagon",
            pytest.raises(ValueError),
            (
                (
                    ERROR,
                    "This grid type is currently not supported!",
                ),
            ),
        ),
    ],
)
def test_calculate_drainage_map(caplog, grid_type, raises, expected_log_entries):
    """Test that function gets correct neighbours."""

    from virtual_ecosystem.core.grid import Grid
    from virtual_ecosystem.models.hydrology.above_ground import calculate_drainage_map

    elevation = np.array(
        [
            1,
            2,
            3,
            4,
            5,
            11,
            22,
            33,
            44,
            55,
            111,
            222,
            333,
            111,
            80,
            66,
            88,
            99,
            88,
            66,
            11,
            5,
            4,
            3,
            2,
        ]
    )

    with raises:
        grid = Grid(grid_type, cell_nx=5, cell_ny=5)
        result = calculate_drainage_map(grid, elevation)

        assert len(result) == grid.n_cells
        assert result[1] == [2, 6]

    # Final check that expected logging entries are produced
    log_check(caplog, expected_log_entries)


def test_estimate_interception():
    """Test."""
    from virtual_ecosystem.models.hydrology.above_ground import calculate_interception
    from virtual_ecosystem.models.hydrology.constants import HydroConsts

    precip = np.array([0, 20, 100])
    lai = np.array([0, 2, 10])

    result = calculate_interception(
        leaf_area_index=lai,
        precipitation=precip,
        intercept_param_1=HydroConsts.intercept_param_1,
        intercept_param_2=HydroConsts.intercept_param_2,
        intercept_param_3=HydroConsts.intercept_param_3,
        veg_density_param=HydroConsts.veg_density_param,
    )

    exp_result = np.array([0.0, 1.180619, 5.339031])

    np.testing.assert_allclose(result, exp_result)


def test_distribute_monthly_rainfall():
    """Test that randomly generated numbers are reproducible."""
    from virtual_ecosystem.models.hydrology.above_ground import (
        distribute_monthly_rainfall,
    )

    monthly_rain = np.array([0.0, 20.0, 200.0])
    result = distribute_monthly_rainfall(monthly_rain, 10, 42)
    result1 = distribute_monthly_rainfall(monthly_rain, 10, 42)

    assert result.shape == (3, 10)
    np.testing.assert_allclose(result.sum(axis=1), monthly_rain)
    np.testing.assert_allclose(result, result1)


def test_calculate_bypass_flow():
    """Test."""

    from virtual_ecosystem.models.hydrology.above_ground import calculate_bypass_flow

    top_sm = np.array([20, 50, 80])
    top_sm_sat = np.array([100, 100, 100])
    av_water = np.array([20, 20, 20])

    result = calculate_bypass_flow(top_sm, top_sm_sat, av_water, 1.0)
    exp_result = np.array([4.0, 10.0, 16.0])

    np.testing.assert_allclose(result, exp_result)


def test_convert_mm_flow_to_m3_per_second():
    """Test channel flow conversion."""

    from virtual_ecosystem.models.hydrology.above_ground import (
        convert_mm_flow_to_m3_per_second,
    )

    channel_flow = np.array([100, 1000, 10000])
    exp_result = np.array([0.0003858, 0.003858, 0.0385802])
    result = convert_mm_flow_to_m3_per_second(
        river_discharge_mm=channel_flow,
        area=np.array([10000, 10000, 10000]),
        days=30,
        seconds_to_day=CoreConsts.seconds_to_day,
        meters_to_millimeters=1000,
    )

    np.testing.assert_allclose(result, exp_result, rtol=1e-4, atol=1e-4)


def test_calculate_surface_runoff():
    """Test surface runoff function."""

    from virtual_ecosystem.models.hydrology.above_ground import calculate_surface_runoff

    exp_result = np.array([50, 0, 50])
    result = calculate_surface_runoff(
        precipitation_surface=np.array([100, 200, 300]),
        top_soil_moisture=np.array([150, 150, 150]),
        top_soil_moisture_capacity=np.array([200, 400, 400]),
    )

    np.testing.assert_allclose(result, exp_result, rtol=1e-4, atol=1e-4)<|MERGE_RESOLUTION|>--- conflicted
+++ resolved
@@ -7,13 +7,8 @@
 import pytest
 
 from tests.conftest import log_check
-<<<<<<< HEAD
-from virtual_rainforest.core.constants import CoreConsts
-from virtual_rainforest.models.hydrology.constants import HydroConsts
-=======
 from virtual_ecosystem.core.constants import CoreConsts
 from virtual_ecosystem.models.hydrology.constants import HydroConsts
->>>>>>> 0e941a86
 
 
 @pytest.mark.parametrize(
@@ -47,13 +42,8 @@
         leaf_area_index=np.array([3, 4, 5]),
         celsius_to_kelvin=273.15,
         density_air=dens_air,
-<<<<<<< HEAD
         latent_heat_vapourisation=latvap,
         gas_constant_water_vapour=CoreConsts.gas_constant_water_vapour,
-=======
-        latent_heat_vaporisation=latvap,
-        gas_constant_water_vapor=CoreConsts.gas_constant_water_vapor,
->>>>>>> 0e941a86
         soil_surface_heat_transfer_coefficient=(
             HydroConsts.soil_surface_heat_transfer_coefficient
         ),
