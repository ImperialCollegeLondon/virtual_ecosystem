"""Test module for abiotic.energy_balance.py."""

import numpy as np
from xarray import DataArray

from virtual_ecosystem.core.constants import CoreConsts
from virtual_ecosystem.models.abiotic.constants import AbioticConsts


def test_initialise_absorbed_radiation(dummy_climate_data):
    """Test initial absorbed radiation has correct dimensions."""

    from virtual_ecosystem.models.abiotic.energy_balance import (
        initialise_absorbed_radiation,
    )

    d = dummy_climate_data
    leaf_area_index_true = d["leaf_area_index"][
        d["leaf_area_index"]["layer_roles"] == "canopy"
    ].dropna(dim="layers", how="all")
    layer_heights_canopy = d["layer_heights"][
        d["leaf_area_index"]["layer_roles"] == "canopy"
    ].dropna(dim="layers", how="all")

    result = initialise_absorbed_radiation(
        topofcanopy_radiation=d["topofcanopy_radiation"].isel(time_index=0).to_numpy(),
        leaf_area_index=leaf_area_index_true.to_numpy(),
        layer_heights=layer_heights_canopy.to_numpy(),
        light_extinction_coefficient=0.01,
    )

    exp_result = np.array([[0.09995] * 3, [0.09985] * 3, [0.09975] * 3])
    np.testing.assert_allclose(result, exp_result, rtol=1e-04, atol=1e-04)


def test_initialise_canopy_temperature(dummy_climate_data):
    """Test that canopy temperature is initialised correctly."""

    from virtual_ecosystem.models.abiotic.energy_balance import (
        initialise_canopy_temperature,
    )

    d = dummy_climate_data
    air_temperature = d["air_temperature"][
        d["leaf_area_index"]["layer_roles"] == "canopy"
    ].dropna(dim="layers", how="all")
    absorbed_radiation = np.array([[0.09995] * 3, [0.09985] * 3, [0.09975] * 3])

    result = initialise_canopy_temperature(
        air_temperature=air_temperature,
        absorbed_radiation=absorbed_radiation,
        canopy_temperature_ini_factor=0.01,
    )
    exp_result = np.array([[29.845994] * 3, [28.872169] * 3, [27.207403] * 3])

    np.testing.assert_allclose(result, exp_result, rtol=1e-04, atol=1e-04)


def test_calculate_slope_of_saturated_pressure_curve():
    """Test calculation of slope of saturated pressure curve."""

    from virtual_ecosystem.models.abiotic.energy_balance import (
        calculate_slope_of_saturated_pressure_curve,
    )

    const = AbioticConsts()
    result = calculate_slope_of_saturated_pressure_curve(
        temperature=np.full((4, 3), 20.0),
        saturated_pressure_slope_parameters=const.saturated_pressure_slope_parameters,
    )
    exp_result = np.full((4, 3), 0.14474)
    np.testing.assert_allclose(result, exp_result, rtol=1e-04, atol=1e-04)


def test_initialise_canopy_and_soil_fluxes(dummy_climate_data):
    """Test that canopy and soil fluxes initialised correctly."""

    from virtual_ecosystem.models.abiotic.energy_balance import (
        initialise_canopy_and_soil_fluxes,
    )

    true_canopy_indexes = (
        dummy_climate_data["leaf_area_index"][
            dummy_climate_data["leaf_area_index"]["layer_roles"] == "canopy"
        ]
        .dropna(dim="layers", how="all")
        .indexes["layers"]
    )
    result = initialise_canopy_and_soil_fluxes(
        air_temperature=dummy_climate_data["air_temperature"],
        topofcanopy_radiation=(
            dummy_climate_data["topofcanopy_radiation"].isel(time_index=0)
        ),
        leaf_area_index=dummy_climate_data["leaf_area_index"],
        layer_heights=dummy_climate_data["layer_heights"],
        true_canopy_indexes=true_canopy_indexes,
        topsoil_layer_index=13,
        light_extinction_coefficient=0.01,
        canopy_temperature_ini_factor=0.01,
    )

    exp_abs = np.array([[0.09995] * 3, [0.09985] * 3, [0.09975] * 3])

    for var in [
        "canopy_temperature",
        "sensible_heat_flux",
        "latent_heat_flux",
        "ground_heat_flux",
        "canopy_absorption",
    ]:
        assert var in result

    np.testing.assert_allclose(
        result["canopy_absorption"][1:4].to_numpy(), exp_abs, rtol=1e-04, atol=1e-04
    )
    for var in ["sensible_heat_flux", "latent_heat_flux"]:
        np.testing.assert_allclose(result[var][1:4].to_numpy(), np.zeros((3, 3)))
        np.testing.assert_allclose(result[var][13].to_numpy(), np.zeros(3))


def test_calculate_longwave_emission():
    """Test that longwave radiation is calculated correctly."""

    from virtual_ecosystem.models.abiotic.energy_balance import (
        calculate_longwave_emission,
    )

    result = calculate_longwave_emission(
        temperature=np.repeat(290.0, 3),
        emissivity=AbioticConsts.soil_emissivity,
        stefan_boltzmann=CoreConsts.stefan_boltzmann_constant,
    )
    np.testing.assert_allclose(result, np.repeat(320.84384, 3), rtol=1e-04, atol=1e-04)


def test_calculate_leaf_and_air_temperature(
    dummy_climate_data,
):
    """Test updating leaf and air temperature."""

    from virtual_ecosystem.core.config import Config
    from virtual_ecosystem.core.core_components import LayerStructure
    from virtual_ecosystem.models.abiotic.energy_balance import (
        calculate_leaf_and_air_temperature,
    )
    from virtual_ecosystem.models.abiotic_simple.constants import AbioticSimpleConsts

    cfg_string = """
        [core]
        [core.grid]
        cell_nx = 3
        cell_ny = 1
        [core.timing]
        start_date = "2020-01-01"
        update_interval = "2 weeks"
        run_length = "50 years"
        [core.data_output_options]
        save_initial_state = true
        save_final_state = true
        out_initial_file_name = "model_at_start.nc"
        out_final_file_name = "model_at_end.nc"
        [core.layers]
        canopy_layers = 10
        soil_layers = [-0.25, -1.0]
        above_canopy_height_offset = 2.0
        surface_layer_height = 0.1
        subcanopy_layer_height = 1.5
        """
    config = Config(cfg_strings=cfg_string)
    layer_structure = LayerStructure(config=config)

    true_canopy_indexes = (
        dummy_climate_data["leaf_area_index"][
            dummy_climate_data["leaf_area_index"]["layer_roles"] == "canopy"
        ]
        .dropna(dim="layers", how="all")
        .indexes["layers"]
    )
    result = calculate_leaf_and_air_temperature(
        data=dummy_climate_data,
        time_index=1,
        topsoil_layer_index=13,
        true_canopy_indexes=true_canopy_indexes,
        true_canopy_layers_n=3,
        layer_structure=layer_structure,
        abiotic_constants=AbioticConsts(),
        abiotic_simple_constants=AbioticSimpleConsts(),
        core_constants=CoreConsts(),
    )

    exp_air_temp = DataArray(np.full((15, 3), np.nan), dims=["layers", "cell_id"])
<<<<<<< HEAD
    t_vals = [30.0, 29.99890, 29.84965, 23.46608, 20.51991, 20.034661]
    exp_air_temp.T[..., [0, 1, 2, 3, 11, 12]] = t_vals

    exp_leaf_temp = DataArray(np.full((15, 3), np.nan), dims=["layers", "cell_id"])
    tl_vals = [30.078612, 29.091695, 26.971391]
    exp_leaf_temp.T[..., [1, 2, 3]] = tl_vals

    exp_vp = DataArray(np.full((15, 3), np.nan), dims=["layers", "cell_id"])
    vp_vals = [0.14, 0.1403, 0.185676, 0.941331, 0.327202, 0.226051]
    exp_vp.T[..., [0, 1, 2, 3, 11, 12]] = vp_vals

    exp_vpd = DataArray(np.full((15, 3), np.nan), dims=["layers", "cell_id"])
    vpd_vals = [0.098781, 0.099025, 0.131502, 0.784774, 0.29491, 0.206411]
=======
    t_vals = [30.0, 29.999984, 29.997765, 29.750162, 21.462524, 20.097502]
    exp_air_temp.T[..., [0, 1, 2, 3, 11, 12]] = t_vals

    exp_leaf_temp = DataArray(np.full((15, 3), np.nan), dims=["layers", "cell_id"])
    tl_vals = [30.078712, 29.10546, 27.395564]
    exp_leaf_temp.T[..., [1, 2, 3]] = tl_vals

    exp_vp = DataArray(np.full((15, 3), np.nan), dims=["layers", "cell_id"])
    vp_vals = [0.14, 0.14001, 0.141337, 0.275872, 0.134382, 0.111077]
    exp_vp.T[..., [0, 1, 2, 3, 11, 12]] = vp_vals

    exp_vpd = DataArray(np.full((15, 3), np.nan), dims=["layers", "cell_id"])
    vpd_vals = [0.098781, 0.098788, 0.09973, 0.195867, 0.118112, 0.101256]
>>>>>>> 7c556848
    exp_vpd.T[..., [0, 1, 2, 3, 11, 12]] = vpd_vals

    exp_gv = DataArray(np.full((15, 3), np.nan), dims=["layers", "cell_id"])
    gv_vals = [0.203513, 0.202959, 0.202009]
    exp_gv.T[..., [1, 2, 3]] = gv_vals

    exp_sens_heat = DataArray(np.full((15, 3), np.nan), dims=["layers", "cell_id"])
<<<<<<< HEAD
    sens_heat_vals = [0.0, 1.397741, 1.315774, -1.395567, 1.0]
    exp_sens_heat.T[..., [0, 1, 2, 3, 13]] = sens_heat_vals

    exp_latent_heat = DataArray(np.full((15, 3), np.nan), dims=["layers", "cell_id"])
    lat_heat_vals = [0.0, 8.330759, 8.426607, 11.617981, 1.0]
=======
    sens_heat_vals = [0.0, 1.398342, 1.3979, 1.123268, 1.0]
    exp_sens_heat.T[..., [0, 1, 2, 3, 13]] = sens_heat_vals

    exp_latent_heat = DataArray(np.full((15, 3), np.nan), dims=["layers", "cell_id"])
    lat_heat_vals = [0.0, 8.330051, 8.329929, 8.651111, 1.0]
>>>>>>> 7c556848
    exp_latent_heat.T[..., [0, 1, 2, 3, 13]] = lat_heat_vals

    np.testing.assert_allclose(
        result["air_temperature"], exp_air_temp, rtol=1e-04, atol=1e-04
    )
    np.testing.assert_allclose(
        result["canopy_temperature"], exp_leaf_temp, rtol=1e-04, atol=1e-04
    )
    np.testing.assert_allclose(
        result["vapour_pressure"], exp_vp, rtol=1e-04, atol=1e-04
    )
    np.testing.assert_allclose(
        result["vapour_pressure_deficit"], exp_vpd, rtol=1e-04, atol=1e-04
    )
    np.testing.assert_allclose(
        result["leaf_vapour_conductivity"], exp_gv, rtol=1e-04, atol=1e-04
    )
    np.testing.assert_allclose(
        result["sensible_heat_flux"], exp_sens_heat, rtol=1e-04, atol=1e-04
    )
    np.testing.assert_allclose(
        result["latent_heat_flux"], exp_latent_heat, rtol=1e-04, atol=1e-04
    )


def test_leaf_and_air_temperature_linearisation(dummy_climate_data):
    """Test linearisation of air and leaf temperature."""

    from virtual_ecosystem.models.abiotic.energy_balance import (
        leaf_and_air_temperature_linearisation,
    )

    leaf_area_index = dummy_climate_data["leaf_area_index"]
    true_canopy_layers_indexes = (
        leaf_area_index[leaf_area_index["layer_roles"] == "canopy"]
        .dropna(dim="layers", how="all")
        .indexes["layers"]
    )
    a_A, b_A = leaf_and_air_temperature_linearisation(
        conductivity_from_ref_height=(
            dummy_climate_data["conductivity_from_ref_height"][
                true_canopy_layers_indexes
            ]
        ),
        conductivity_from_soil=np.repeat(0.1, 3),
        leaf_air_heat_conductivity=(
            dummy_climate_data["leaf_air_heat_conductivity"][true_canopy_layers_indexes]
        ),
        air_temperature_ref=(
            dummy_climate_data["air_temperature_ref"].isel(time_index=0).to_numpy()
        ),
        top_soil_temperature=dummy_climate_data["soil_temperature"][13].to_numpy(),
    )

    exp_a = np.array([[29.677419, 29.677419, 29.677419]] * 3)
    exp_b = np.array([[0.04193548, 0.04193548, 0.04193548]] * 3)
    np.testing.assert_allclose(a_A, exp_a)
    np.testing.assert_allclose(b_A, exp_b)


def test_longwave_radiation_flux_linearisation():
    """Test linearisation of longwave radiation fluxes."""

    from virtual_ecosystem.models.abiotic.energy_balance import (
        longwave_radiation_flux_linearisation,
    )

    a_R, b_R = longwave_radiation_flux_linearisation(
        a_A=np.array([[29.677419, 29.677419, 29.677419]] * 3),
        b_A=np.array([[0.04193548, 0.04193548, 0.04193548]] * 3),
        air_temperature_ref=np.full((3, 3), 30.0),
        leaf_emissivity=0.8,
        stefan_boltzmann_constant=CoreConsts.stefan_boltzmann_constant,
    )

    exp_a = np.array([[0.035189, 0.035189, 0.035189]] * 3)
    exp_b = np.array([[0.005098, 0.005098, 0.005098]] * 3)
    np.testing.assert_allclose(a_R, exp_a, rtol=1e-04, atol=1e-04)
    np.testing.assert_allclose(b_R, exp_b, rtol=1e-04, atol=1e-04)


def test_vapour_pressure_linearisation():
    """Test linearisation of vapour pressure."""

    from virtual_ecosystem.models.abiotic.energy_balance import (
        vapour_pressure_linearisation,
    )

    a_E, b_E = vapour_pressure_linearisation(
        vapour_pressure_ref=np.full((3, 3), 0.14),
        saturated_vapour_pressure_ref=np.full((3, 3), 0.5),
        soil_vapour_pressure=np.full((3, 3), 0.14),
        conductivity_from_soil=np.repeat(0.1, 3),
        leaf_vapour_conductivity=np.full((3, 3), 0.2),
        conductivity_from_ref_height=np.full((3, 3), 3),
        delta_v_ref=np.full((3, 3), 0.14474),
    )

    exp_a = np.array([[0.161818, 0.161818, 0.161818]] * 3)
    exp_b = np.array([[0.043861, 0.043861, 0.043861]] * 3)
    np.testing.assert_allclose(a_E, exp_a, rtol=1e-04, atol=1e-04)
    np.testing.assert_allclose(b_E, exp_b, rtol=1e-04, atol=1e-04)


def test_latent_heat_flux_linearisation():
    """Test latent heat flux linearisation."""

    from virtual_ecosystem.models.abiotic.energy_balance import (
        latent_heat_flux_linearisation,
    )

    a_L, b_L = latent_heat_flux_linearisation(
        latent_heat_vapourisation=np.full((3, 3), 2245.0),
        leaf_vapour_conductivity=np.full((3, 3), 0.2),
        atmospheric_pressure_ref=np.repeat(96.0, 3),
        saturated_vapour_pressure_ref=np.full((3, 3), 0.5),
        a_E=np.array([[0.161818, 0.161818, 0.161818]] * 3),
        b_E=np.array([[0.043861, 0.043861, 0.043861]] * 3),
        delta_v_ref=np.full((3, 3), 0.14474),
    )

    exp_a = np.array([[13.830078, 13.830078, 13.830078]] * 3)
    exp_b = np.array([[46.3633, 46.3633, 46.3633]] * 3)
    np.testing.assert_allclose(a_L, exp_a, rtol=1e-04, atol=1e-04)
    np.testing.assert_allclose(b_L, exp_b, rtol=1e-04, atol=1e-04)


def test_calculate_delta_canopy_temperature():
    """Test calculate delta canopy temperature."""

    from virtual_ecosystem.models.abiotic.energy_balance import (
        calculate_delta_canopy_temperature,
    )

    delta_t = calculate_delta_canopy_temperature(
        absorbed_radiation=np.full((3, 3), 10),
        a_R=np.array([[0.035189, 0.035189, 0.035189]] * 3),
        a_L=np.array([[13.830078, 13.830078, 13.830078]] * 3),
        b_R=np.array([[0.005098, 0.005098, 0.005098]] * 3),
        b_L=np.array([[46.3633, 46.3633, 46.3633]] * 3),
        b_H=np.array([[46.3633, 46.3633, 46.3633]] * 3),
    )

    exp_delta_t = np.array([[-0.041238, -0.041238, -0.041238]] * 3)
    np.testing.assert_allclose(delta_t, exp_delta_t, rtol=1e-04, atol=1e-04)<|MERGE_RESOLUTION|>--- conflicted
+++ resolved
@@ -189,35 +189,19 @@
     )
 
     exp_air_temp = DataArray(np.full((15, 3), np.nan), dims=["layers", "cell_id"])
-<<<<<<< HEAD
-    t_vals = [30.0, 29.99890, 29.84965, 23.46608, 20.51991, 20.034661]
+    t_vals = [30.0, 29.999465, 29.92585, 24.960169, 20.744025, 20.049602]
     exp_air_temp.T[..., [0, 1, 2, 3, 11, 12]] = t_vals
 
     exp_leaf_temp = DataArray(np.full((15, 3), np.nan), dims=["layers", "cell_id"])
-    tl_vals = [30.078612, 29.091695, 26.971391]
+    tl_vals = [30.078613, 29.091727, 26.818424]
     exp_leaf_temp.T[..., [1, 2, 3]] = tl_vals
 
     exp_vp = DataArray(np.full((15, 3), np.nan), dims=["layers", "cell_id"])
-    vp_vals = [0.14, 0.1403, 0.185676, 0.941331, 0.327202, 0.226051]
+    vp_vals = [0.14, 0.140321, 0.183155, 0.877017, 0.224554, 0.117089]
     exp_vp.T[..., [0, 1, 2, 3, 11, 12]] = vp_vals
 
     exp_vpd = DataArray(np.full((15, 3), np.nan), dims=["layers", "cell_id"])
-    vpd_vals = [0.098781, 0.099025, 0.131502, 0.784774, 0.29491, 0.206411]
-=======
-    t_vals = [30.0, 29.999984, 29.997765, 29.750162, 21.462524, 20.097502]
-    exp_air_temp.T[..., [0, 1, 2, 3, 11, 12]] = t_vals
-
-    exp_leaf_temp = DataArray(np.full((15, 3), np.nan), dims=["layers", "cell_id"])
-    tl_vals = [30.078712, 29.10546, 27.395564]
-    exp_leaf_temp.T[..., [1, 2, 3]] = tl_vals
-
-    exp_vp = DataArray(np.full((15, 3), np.nan), dims=["layers", "cell_id"])
-    vp_vals = [0.14, 0.14001, 0.141337, 0.275872, 0.134382, 0.111077]
-    exp_vp.T[..., [0, 1, 2, 3, 11, 12]] = vp_vals
-
-    exp_vpd = DataArray(np.full((15, 3), np.nan), dims=["layers", "cell_id"])
-    vpd_vals = [0.098781, 0.098788, 0.09973, 0.195867, 0.118112, 0.101256]
->>>>>>> 7c556848
+    vpd_vals = [0.098781, 0.099009, 0.12947, 0.703273, 0.201182, 0.106873]
     exp_vpd.T[..., [0, 1, 2, 3, 11, 12]] = vpd_vals
 
     exp_gv = DataArray(np.full((15, 3), np.nan), dims=["layers", "cell_id"])
@@ -225,23 +209,15 @@
     exp_gv.T[..., [1, 2, 3]] = gv_vals
 
     exp_sens_heat = DataArray(np.full((15, 3), np.nan), dims=["layers", "cell_id"])
-<<<<<<< HEAD
-    sens_heat_vals = [0.0, 1.397741, 1.315774, -1.395567, 1.0]
+    sens_heat_vals = [0.0, 1.397747, 1.315961, -2.303918, 1.0]
     exp_sens_heat.T[..., [0, 1, 2, 3, 13]] = sens_heat_vals
 
     exp_latent_heat = DataArray(np.full((15, 3), np.nan), dims=["layers", "cell_id"])
-    lat_heat_vals = [0.0, 8.330759, 8.426607, 11.617981, 1.0]
-=======
-    sens_heat_vals = [0.0, 1.398342, 1.3979, 1.123268, 1.0]
-    exp_sens_heat.T[..., [0, 1, 2, 3, 13]] = sens_heat_vals
-
-    exp_latent_heat = DataArray(np.full((15, 3), np.nan), dims=["layers", "cell_id"])
-    lat_heat_vals = [0.0, 8.330051, 8.329929, 8.651111, 1.0]
->>>>>>> 7c556848
+    lat_heat_vals = [0.0, 8.330749, 8.426019, 12.676213, 1.0]
     exp_latent_heat.T[..., [0, 1, 2, 3, 13]] = lat_heat_vals
 
     np.testing.assert_allclose(
-        result["air_temperature"], exp_air_temp, rtol=1e-04, atol=1e-04
+        result["air_temperature"], exp_air_temp, rtol=1e-03, atol=1e-03
     )
     np.testing.assert_allclose(
         result["canopy_temperature"], exp_leaf_temp, rtol=1e-04, atol=1e-04
