"""Test module for soil_model.py."""

from contextlib import nullcontext as does_not_raise
from copy import deepcopy
from logging import DEBUG, ERROR, INFO

import numpy as np
import pytest
from scipy.optimize import OptimizeResult  # type: ignore
from xarray import DataArray, Dataset

from tests.conftest import log_check
from virtual_rainforest.core.base_model import InitialisationError
from virtual_rainforest.models.soil.soil_model import IntegrationError, SoilModel


@pytest.fixture
def soil_model_fixture(dummy_carbon_data):
    """Create a soil model fixture based on the dummy carbon data."""

    from virtual_rainforest.models.soil.soil_model import SoilModel

    config = {
        "core": {"timing": {"start_time": "2020-01-01"}},
        "soil": {"model_time_step": "12 hours"},
    }
    return SoilModel.from_config(dummy_carbon_data, config)


@pytest.mark.parametrize(
    "bad_data,raises,expected_log_entries",
    [
        (
            [],
            does_not_raise(),
            (
                (
                    DEBUG,
                    "soil model: required var 'soil_c_pool_maom' checked",
                ),
                (
                    DEBUG,
                    "soil model: required var 'soil_c_pool_lmwc' checked",
                ),
                (
                    DEBUG,
                    "soil model: required var 'pH' checked",
                ),
                (
                    DEBUG,
                    "soil model: required var 'bulk_density' checked",
                ),
                (
                    DEBUG,
                    "soil model: required var 'soil_moisture' checked",
                ),
                (
                    DEBUG,
                    "soil model: required var 'soil_temperature' checked",
                ),
                (
                    DEBUG,
                    "soil model: required var 'percent_clay' checked",
                ),
            ),
        ),
        (
            1,
            pytest.raises(ValueError),
            (
                (
                    ERROR,
                    "soil model: init data missing required var " "'soil_c_pool_maom'",
                ),
                (
                    ERROR,
                    "soil model: init data missing required var " "'soil_c_pool_lmwc'",
                ),
                (
                    ERROR,
                    "soil model: init data missing required var 'pH'",
                ),
                (
                    ERROR,
                    "soil model: init data missing required var 'bulk_density'",
                ),
                (
                    ERROR,
                    "soil model: init data missing required var 'soil_moisture'",
                ),
                (
                    ERROR,
                    "soil model: init data missing required var 'soil_temperature'",
                ),
                (
                    ERROR,
                    "soil model: init data missing required var 'percent_clay'",
                ),
                (
                    ERROR,
                    "soil model: error checking required_init_vars, see log.",
                ),
            ),
        ),
        (
            2,
            pytest.raises(InitialisationError),
            (
                (
                    INFO,
                    "Replacing data array for 'soil_c_pool_lmwc'",
                ),
                (
                    DEBUG,
                    "soil model: required var 'soil_c_pool_maom' checked",
                ),
                (
                    DEBUG,
                    "soil model: required var 'soil_c_pool_lmwc' checked",
                ),
                (
                    DEBUG,
                    "soil model: required var 'pH' checked",
                ),
                (
                    DEBUG,
                    "soil model: required var 'bulk_density' checked",
                ),
                (
                    DEBUG,
                    "soil model: required var 'soil_moisture' checked",
                ),
                (
                    DEBUG,
                    "soil model: required var 'soil_temperature' checked",
                ),
                (
                    DEBUG,
                    "soil model: required var 'percent_clay' checked",
                ),
                (
                    ERROR,
                    "Initial carbon pools contain at least one negative value!",
                ),
            ),
        ),
    ],
)
def test_soil_model_initialization(
    caplog, dummy_carbon_data, bad_data, raises, expected_log_entries
):
    """Test `SoilModel` initialization."""

    from virtual_rainforest.core.data import Data
    from virtual_rainforest.core.grid import Grid

    with raises:
        # Initialize model
        if bad_data:
            # Make four cell grid
            grid = Grid(cell_nx=4, cell_ny=1)
            carbon_data = Data(grid)
            # On second test actually populate this data to test bounds
            if bad_data == 2:
                carbon_data = deepcopy(dummy_carbon_data)
                # Put incorrect data in for lmwc
                carbon_data["soil_c_pool_lmwc"] = DataArray(
                    [0.05, 0.02, 0.1, -0.005], dims=["cell_id"]
                )
            # Initialise model with bad data object
            model = SoilModel(
                carbon_data, np.timedelta64(1, "W"), np.datetime64("2022-11-01")
            )
        else:
            model = SoilModel(
                dummy_carbon_data, np.timedelta64(1, "W"), np.datetime64("2022-11-01")
            )

        # In cases where it passes then checks that the object has the right properties
        assert set(
            [
                "setup",
                "spinup",
                "update",
                "cleanup",
                "replace_soil_pools",
                "integrate",
            ]
        ).issubset(dir(model))
        assert model.model_name == "soil"
        assert str(model) == "A soil model instance"
        assert (
            repr(model)
            == "SoilModel(update_interval = 1 weeks, next_update = 2022-11-08)"
        )

    # Final check that expected logging entries are produced
    log_check(caplog, expected_log_entries)


@pytest.mark.parametrize(
    "config,time_interval,raises,expected_log_entries",
    [
        (
            {},
            None,
            pytest.raises(KeyError),
            (),  # This error isn't handled so doesn't generate logging
        ),
        (
            {
                "core": {"timing": {"start_date": "2020-01-01"}},
                "soil": {"model_time_step": "12 hours"},
            },
            np.timedelta64(12, "h"),
            does_not_raise(),
            (
                (
                    INFO,
                    "Information required to initialise the soil model successfully "
                    "extracted.",
                ),
                (
                    DEBUG,
                    "soil model: required var 'soil_c_pool_maom' checked",
                ),
                (
                    DEBUG,
                    "soil model: required var 'soil_c_pool_lmwc' checked",
                ),
                (
                    DEBUG,
                    "soil model: required var 'pH' checked",
                ),
                (
                    DEBUG,
                    "soil model: required var 'bulk_density' checked",
                ),
                (
                    DEBUG,
                    "soil model: required var 'soil_moisture' checked",
                ),
                (
                    DEBUG,
                    "soil model: required var 'soil_temperature' checked",
                ),
                (
                    DEBUG,
                    "soil model: required var 'percent_clay' checked",
                ),
            ),
        ),
    ],
)
def test_generate_soil_model(
    caplog,
    dummy_carbon_data,
    config,
    time_interval,
    raises,
    expected_log_entries,
):
    """Test that the function to initialise the soil model behaves as expected."""

    # Check whether model is initialised (or not) as expected
    with raises:
        model = SoilModel.from_config(dummy_carbon_data, config)
        assert model.update_interval == time_interval
        assert (
            model.next_update
<<<<<<< HEAD
            == np.datetime64(config["core"]["timing"]["start_time"]) + time_interval
        )
=======
            == datetime64(config["core"]["timing"]["start_date"]) + time_interval
        )
        # Run the update step and check that next_update has incremented properly
        model.update()
        assert (
            model.next_update
            == datetime64(config["core"]["timing"]["start_date"]) + 2 * time_interval
        )
        # Check that updates to data fixture are correct
        assert allclose(dummy_carbon_data["mineral_associated_om"], end_carbon[0])
        assert allclose(dummy_carbon_data["low_molecular_weight_c"], end_carbon[1])
>>>>>>> acba497f

    # Final check that expected logging entries are produced
    log_check(caplog, expected_log_entries)


# Check that mocked function is called
def test_update(mocker, soil_model_fixture, dummy_carbon_data):
    """Test to check that the update step works and increments the update step."""

    end_lmwc = [0.04980117, 0.01999411, 0.09992829, 0.00499986]
    end_maom = [2.50019883, 1.70000589, 4.50007171, 0.50000014]

    mock_integrate = mocker.patch.object(soil_model_fixture, "integrate")

    mock_integrate.return_value = Dataset(
        data_vars=dict(
            soil_c_pool_lmwc=DataArray(end_lmwc, dims="cell_id"),
            soil_c_pool_maom=DataArray(end_maom, dims="cell_id"),
        )
    )

    soil_model_fixture.update()

    # Check that integrator is called once (and once only)
    mock_integrate.assert_called_once()

    # Check that time has incremented correctly
    assert soil_model_fixture.next_update == np.datetime64(
        "2020-01-01"
    ) + 2 * np.timedelta64(12, "h")

    # Check that data fixture has been updated correctly
    assert np.allclose(dummy_carbon_data["soil_c_pool_lmwc"], end_lmwc)
    assert np.allclose(dummy_carbon_data["soil_c_pool_maom"], end_maom)


def test_replace_soil_pools(dummy_carbon_data, soil_model_fixture):
    """Test function to update soil pools."""

    end_lmwc = [0.04980117, 0.01999411, 0.09992829, 0.00499986]
    end_maom = [2.50019883, 1.70000589, 4.50007171, 0.50000014]

    new_pools = Dataset(
        data_vars=dict(
            soil_c_pool_lmwc=DataArray(end_lmwc, dims="cell_id"),
            soil_c_pool_maom=DataArray(end_maom, dims="cell_id"),
        )
    )

    # Use this update to update the soil carbon pools
    soil_model_fixture.replace_soil_pools(new_pools)

    # Then check that pools are correctly incremented based on update
    assert np.allclose(dummy_carbon_data["soil_c_pool_maom"], end_maom)
    assert np.allclose(dummy_carbon_data["soil_c_pool_lmwc"], end_lmwc)


@pytest.mark.parametrize(
    argnames=["mock_output", "raises", "final_pools", "expected_log"],
    argvalues=[
        pytest.param(
            False,
            does_not_raise(),
            Dataset(
                data_vars=dict(
                    lmwc=DataArray(
                        [0.04980195, 0.01999411, 0.09992834, 0.00499986], dims="cell_id"
                    ),
                    maom=DataArray(
                        [2.50019805, 1.70000589, 4.50007166, 0.50000014], dims="cell_id"
                    ),
                )
            ),
            (),
            id="successful integration",
        ),
        pytest.param(
            OptimizeResult(success=False, message="Example error message"),
            pytest.raises(IntegrationError),
            None,
            (
                (
                    ERROR,
                    "Integration of soil module failed with following message: Example "
                    "error message",
                ),
            ),
            id="unsuccessful integration",
        ),
    ],
)
def test_integrate_soil_model(
    mocker, caplog, soil_model_fixture, mock_output, raises, final_pools, expected_log
):
    """Test that function to integrate the soil model works as expected."""

    if mock_output:
        mock_integrate = mocker.patch(
            "virtual_rainforest.models.soil.soil_model.solve_ivp"
        )
        mock_integrate.return_value = mock_output

    with raises:
        new_pools = soil_model_fixture.integrate()
        # Check returned pools matched (mocked) integrator output
        assert np.allclose(new_pools["soil_c_pool_lmwc"], final_pools["lmwc"])
        assert np.allclose(new_pools["soil_c_pool_maom"], final_pools["maom"])

    # Check that integrator is called once (and once only)
    if mock_output:
        mock_integrate.assert_called_once()

    log_check(caplog, expected_log)


def test_order_independance(dummy_carbon_data, soil_model_fixture):
    """Check that pool order in the data object doesn't change integration result."""

    from virtual_rainforest.core.data import Data
    from virtual_rainforest.core.grid import Grid
    from virtual_rainforest.models.soil.soil_model import SoilModel

    # Create new data object with same size as dummy_carbon_data fixture
    grid = Grid(
        cell_nx=dummy_carbon_data.grid.cell_nx, cell_ny=dummy_carbon_data.grid.cell_ny
    )
    new_data = Data(grid)

    # Add all the non-pool data into the new data object
    not_pools = [
        "pH",
        "bulk_density",
        "soil_moisture",
        "soil_temperature",
        "percent_clay",
    ]
    for not_pool in not_pools:
        new_data[not_pool] = dummy_carbon_data[not_pool]

    # Then extract soil carbon pool names from the fixture (in order)
    pool_names = [
        str(name)
        for name in dummy_carbon_data.data.keys()
        if str(name).startswith("soil_c_pool_")
    ]

    # Add pool values from object in reversed order
    for pool_name in reversed(pool_names):
        new_data[pool_name] = dummy_carbon_data[pool_name]

    # Use this new data to make a new soil model object
    config = {
        "core": {"timing": {"start_time": "2020-01-01"}},
        "soil": {"model_time_step": "12 hours"},
    }
    new_soil_model = SoilModel.from_config(new_data, config)

    # Integrate using both data objects
    output = soil_model_fixture.integrate()
    output_reversed = new_soil_model.integrate()

    # Compare each final pool
    for pool_name in pool_names:
        assert np.allclose(output[pool_name], output_reversed[pool_name])


def test_construct_full_soil_model(dummy_carbon_data):
    """Test that the function that creates the object to integrate exists and works."""

    from virtual_rainforest.models.soil.soil_model import construct_full_soil_model

    delta_pools = [
        -3.976666e-4,
        -1.1783424e-5,
        -1.434178e-4,
        -2.80362e-7,
        3.976666e-4,
        1.1783424e-5,
        1.434178e-4,
        2.80362e-7,
    ]

    # make pools
    pools = np.concatenate(
        [
            dummy_carbon_data[str(name)].to_numpy()
            for name in dummy_carbon_data.data.keys()
            if str(name).startswith("soil_c_pool_")
        ]
    )

    # Find and store order of pools
    delta_pools_ordered = {
        str(name): np.array([])
        for name in dummy_carbon_data.data.keys()
        if str(name).startswith("soil_c_pool_")
    }

    rate_of_change = construct_full_soil_model(
        0.0, pools, dummy_carbon_data, 4, delta_pools_ordered
    )

    assert np.allclose(delta_pools, rate_of_change)


def test_make_slices():
    """Test that function to make slices works as expected."""
    from virtual_rainforest.models.soil.soil_model import make_slices

    no_cells = 4
    no_pools = 2

    slices = make_slices(no_cells, no_pools)

    assert len(slices) == no_pools
    assert slices[0] == slice(0, 4)
    assert slices[1] == slice(4, 8)<|MERGE_RESOLUTION|>--- conflicted
+++ resolved
@@ -21,7 +21,7 @@
     from virtual_rainforest.models.soil.soil_model import SoilModel
 
     config = {
-        "core": {"timing": {"start_time": "2020-01-01"}},
+        "core": {"timing": {"start_date": "2020-01-01"}},
         "soil": {"model_time_step": "12 hours"},
     }
     return SoilModel.from_config(dummy_carbon_data, config)
@@ -268,22 +268,8 @@
         assert model.update_interval == time_interval
         assert (
             model.next_update
-<<<<<<< HEAD
-            == np.datetime64(config["core"]["timing"]["start_time"]) + time_interval
+            == np.datetime64(config["core"]["timing"]["start_date"]) + time_interval
         )
-=======
-            == datetime64(config["core"]["timing"]["start_date"]) + time_interval
-        )
-        # Run the update step and check that next_update has incremented properly
-        model.update()
-        assert (
-            model.next_update
-            == datetime64(config["core"]["timing"]["start_date"]) + 2 * time_interval
-        )
-        # Check that updates to data fixture are correct
-        assert allclose(dummy_carbon_data["mineral_associated_om"], end_carbon[0])
-        assert allclose(dummy_carbon_data["low_molecular_weight_c"], end_carbon[1])
->>>>>>> acba497f
 
     # Final check that expected logging entries are produced
     log_check(caplog, expected_log_entries)
@@ -436,7 +422,7 @@
 
     # Use this new data to make a new soil model object
     config = {
-        "core": {"timing": {"start_time": "2020-01-01"}},
+        "core": {"timing": {"start_date": "2020-01-01"}},
         "soil": {"model_time_step": "12 hours"},
     }
     new_soil_model = SoilModel.from_config(new_data, config)
