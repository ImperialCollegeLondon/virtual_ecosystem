--- conflicted
+++ resolved
@@ -203,28 +203,7 @@
     assert np.allclose(expected_factor, actual_factor)
 
 
-<<<<<<< HEAD
-def test_calculate_leaching_rate(dummy_carbon_data, top_soil_layer_index):
-=======
-def test_calculate_clay_impact_on_necromass_decay(dummy_carbon_data):
-    """Test calculation of the effect of soil clay fraction on necromass decay."""
-    from virtual_ecosystem.models.soil.constants import SoilConsts
-    from virtual_ecosystem.models.soil.env_factors import (
-        calculate_clay_impact_on_necromass_decay,
-    )
-
-    expected_factor = [0.52729242, 0.78662786, 0.92311634, 0.48675225]
-
-    actual_factor = calculate_clay_impact_on_necromass_decay(
-        clay_fraction=dummy_carbon_data["clay_fraction"],
-        decay_exponent=SoilConsts.clay_necromass_decay_exponent,
-    )
-
-    assert np.allclose(expected_factor, actual_factor)
-
-
 def test_calculate_leaching_rate(dummy_carbon_data, fixture_core_components):
->>>>>>> 92de3ee9
     """Test calculation of solute leaching rates."""
     from virtual_ecosystem.models.soil.constants import SoilConsts
     from virtual_ecosystem.models.soil.env_factors import calculate_leaching_rate
