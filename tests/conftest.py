--- conflicted
+++ resolved
@@ -117,7 +117,6 @@
         pft_name = "broadleaf"
         max_height = 50.0
 
-<<<<<<< HEAD
     [[animal.functional_groups]]
     name = "carnivorous_bird"
     taxa = "bird"
@@ -215,99 +214,6 @@
     birth_mass = 0.0005
     adult_mass = 0.005
     """
-=======
-        [[animal.functional_groups]]
-        name = "carnivorous_bird"
-        taxa = "bird"
-        diet = "carnivore"
-        metabolic_type = "endothermic"
-        reproductive_type = "iteroparous"
-        development_type = "direct"
-        development_status = "adult"
-        offspring_functional_group = "carnivorous_bird"
-        birth_mass = 0.1
-        adult_mass = 1.0
-        [[animal.functional_groups]]
-        name = "herbivorous_bird"
-        taxa = "bird"
-        diet = "herbivore"
-        metabolic_type = "endothermic"
-        reproductive_type = "iteroparous"
-        development_type = "direct"
-        development_status = "adult"
-        offspring_functional_group = "herbivorous_bird"
-        birth_mass = 0.05
-        adult_mass = 0.5
-        [[animal.functional_groups]]
-        name = "carnivorous_mammal"
-        taxa = "mammal"
-        diet = "carnivore"
-        metabolic_type = "endothermic"
-        reproductive_type = "iteroparous"
-        development_type = "direct"
-        development_status = "adult"
-        offspring_functional_group = "carnivorous_mammal"
-        birth_mass = 4.0
-        adult_mass = 40.0
-        [[animal.functional_groups]]
-        name = "herbivorous_mammal"
-        taxa = "mammal"
-        diet = "herbivore"
-        metabolic_type = "endothermic"
-        reproductive_type = "iteroparous"
-        development_type = "direct"
-        development_status = "adult"
-        offspring_functional_group = "herbivorous_mammal"
-        birth_mass = 1.0
-        adult_mass = 10.0
-        [[animal.functional_groups]]
-        name = "carnivorous_insect"
-        taxa = "insect"
-        diet = "carnivore"
-        metabolic_type = "ectothermic"
-        reproductive_type = "iteroparous"
-        development_type = "direct"
-        development_status = "adult"
-        offspring_functional_group = "carnivorous_insect"
-        birth_mass = 0.001
-        adult_mass = 0.01
-        [[animal.functional_groups]]
-        name = "herbivorous_insect"
-        taxa = "insect"
-        diet = "herbivore"
-        metabolic_type = "ectothermic"
-        reproductive_type = "semelparous"
-        development_type = "direct"
-        development_status = "adult"
-        offspring_functional_group = "herbivorous_insect"
-        birth_mass = 0.0005
-        adult_mass = 0.005
-        [[animal.functional_groups]]
-        name = "butterfly"
-        taxa = "insect"
-        diet = "herbivore"
-        metabolic_type = "ectothermic"
-        reproductive_type = "semelparous"
-        development_type = "indirect"
-        development_status = "adult"
-        offspring_functional_group = "caterpillar"
-        birth_mass = 0.0005
-        adult_mass = 0.005
-        [[animal.functional_groups]]
-        name = "caterpillar"
-        taxa = "insect"
-        diet = "herbivore"
-        metabolic_type = "ectothermic"
-        reproductive_type = "nonreproductive"
-        development_type = "indirect"
-        development_status = "larval"
-        offspring_functional_group = "butterfly"
-        birth_mass = 0.0005
-        adult_mass = 0.005
-
-        [hydrology]
-        """
->>>>>>> c60a2014
 
     return Config(cfg_strings=cfg_string)
 
