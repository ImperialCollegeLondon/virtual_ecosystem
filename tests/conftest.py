"""Collection of fixtures to assist the testing scripts."""
from logging import DEBUG
from typing import Any

import numpy as np
import pytest
import xarray as xr
from xarray import DataArray

# An import of LOGGER is required for INFO logging events to be visible to tests
# This can be removed as soon as a script that imports logger is imported
from virtual_rainforest.core.logger import LOGGER

# Class uses DEBUG
LOGGER.setLevel(DEBUG)


def log_check(
    caplog: pytest.LogCaptureFixture,
    expected_log: tuple[tuple],
    subset: slice | None = None,
) -> None:
    """Helper function to check that the captured log is as expected.

    Arguments:
        caplog: An instance of the caplog fixture
        expected_log: An iterable of 2-tuples containing the log level and message.
        subset: Only check a specified subset of the captured log.
    """

    # caplog.records is just a list of LogRecord objects, so can use a slice to drop
    # down to a subset of the records.
    if subset is None:
        captured_records = caplog.records
    else:
        captured_records = caplog.records[subset]

    assert len(expected_log) == len(captured_records)

    assert all(
        [exp[0] == rec.levelno for exp, rec in zip(expected_log, captured_records)]
    )
    assert all(
        [exp[1] in rec.message for exp, rec in zip(expected_log, captured_records)]
    )


def record_found_in_log(
    caplog: pytest.LogCaptureFixture,
    find: tuple[int, str],
) -> bool:
    """Helper function to look for a specific logging record in the captured log.

    Arguments:
        caplog: An instance of the caplog fixture
        find: A tuple giving the logging level and message to look for
    """

    try:
        # Iterate over the record tuples, ignoring the leading element
        # giving the logger name
        _ = next(msg for msg in caplog.record_tuples if msg[1:] == find)
        return True
    except StopIteration:
        return False


@pytest.fixture(autouse=True)
def reset_module_registry():
    """Reset the module registry.

    The register_module function updates the MODULE_REGISTRY, which persists between
    tests. This autouse fixture is used to ensure that the registry is always cleared
    before tests start, so that the correct registration of modules within tests is
    enforced.
    """
    from virtual_rainforest.core.registry import MODULE_REGISTRY

    MODULE_REGISTRY.clear()


# Shared fixtures


@pytest.fixture
def fixture_square_grid():
    """Create a square grid fixture.

    A 10 x 10 grid of 1 hectare cells, with non-zero origin.
    """

    from virtual_rainforest.core.grid import Grid

    grid = Grid(
        grid_type="square",
        cell_area=10000,
        cell_nx=10,
        cell_ny=10,
        xoff=500000,
        yoff=200000,
    )

    return grid


@pytest.fixture
def fixture_square_grid_simple():
    """Create a square grid fixture.

    A 2 x 2 grid centred on x=1,1,2,2 y=1,2,1,2
    """

    from virtual_rainforest.core.grid import Grid

    grid = Grid(
        grid_type="square",
        cell_area=1,
        cell_nx=2,
        cell_ny=2,
        xoff=0.5,
        yoff=0.5,
    )

    return grid


@pytest.fixture
def fixture_data(fixture_square_grid_simple):
    """A Data instance fixture for use in testing."""

    from virtual_rainforest.core.data import Data

    data = Data(fixture_square_grid_simple)

    # Create an existing variable to test replacement
    data["existing_var"] = DataArray([1, 2, 3, 4], dims=("cell_id",))

    return data


@pytest.fixture
def data_instance():
    """Creates an empty data instance."""
    from virtual_rainforest.core.data import Data
    from virtual_rainforest.core.grid import Grid

    grid = Grid()
    return Data(grid)


@pytest.fixture
def dummy_carbon_data(layer_roles_fixture):
    """Creates a dummy carbon data object for use in tests."""

    from virtual_rainforest.core.data import Data
    from virtual_rainforest.core.grid import Grid

    # Setup the data object with four cells.
    grid = Grid(cell_nx=4, cell_ny=1)
    data = Data(grid)

    # The required data is now added. This includes the four carbon pools: mineral
    # associated organic matter, low molecular weight carbon, microbial carbon and
    # particulate organic matter. It also includes various factors of the physical
    # environment: pH, bulk density, soil moisture, soil temperature, percentage clay in
    # soil.
    data["soil_c_pool_lmwc"] = DataArray([0.05, 0.02, 0.1, 0.005], dims=["cell_id"])
    """Low molecular weight carbon pool (kg C m^-3)"""
    data["soil_c_pool_maom"] = DataArray([2.5, 1.7, 4.5, 0.5], dims=["cell_id"])
    """Mineral associated organic matter pool (kg C m^-3)"""
    data["soil_c_pool_microbe"] = DataArray([5.8, 2.3, 11.3, 1.0], dims=["cell_id"])
    """Microbial biomass (carbon) pool (kg C m^-3)"""
    data["soil_c_pool_pom"] = DataArray([0.1, 1.0, 0.7, 0.35], dims=["cell_id"])
    """Particulate organic matter pool (kg C m^-3)"""
    data["soil_enzyme_pom"] = DataArray(
        [0.022679, 0.009576, 0.050051, 0.003010], dims=["cell_id"]
    )
    """Soil enzyme that breaks down particulate organic matter (kg C m^-3)"""
    data["soil_enzyme_maom"] = DataArray(
        [0.0356, 0.0117, 0.02509, 0.00456], dims=["cell_id"]
    )
    """Soil enzyme that breaks down mineral associated organic matter (kg C m^-3)"""
    data["pH"] = DataArray([3.0, 7.5, 9.0, 5.7], dims=["cell_id"])
    data["bulk_density"] = DataArray([1350.0, 1800.0, 1000.0, 1500.0], dims=["cell_id"])
    data["clay_fraction"] = DataArray([0.8, 0.3, 0.1, 0.9], dims=["cell_id"])
    data["litter_C_mineralisation_rate"] = DataArray(
        [0.00212106, 0.00106053, 0.00049000, 0.0055], dims=["cell_id"]
    )
    # Data for average vertical flow
    data["vertical_flow"] = DataArray([0.1, 0.5, 2.5, 1.59], dims=["cell_id"])

    # The layer dependant data has to be handled separately
    data["soil_moisture"] = xr.concat(
        [
            DataArray(np.full((13, 4), np.nan), dims=["layers", "cell_id"]),
            # At present the soil model only uses the top soil layer, so this is the
            # only one with real test values in
            DataArray(
                [[0.9304620050, 0.787549327, 0.504263188, 0.302527807]],
                dims=["layers", "cell_id"],
            ),
            DataArray(np.full((1, 4), np.nan), dims=["layers", "cell_id"]),
        ],
        dim="layers",
    )
    data["soil_moisture"] = data["soil_moisture"].assign_coords(
        {
            "layers": np.arange(0, 15),
            "layer_roles": ("layers", layer_roles_fixture),
            "cell_id": data.grid.cell_id,
        }
    )
    data["matric_potential"] = xr.concat(
        [
            DataArray(np.full((13, 4), np.nan), dims=["layers", "cell_id"]),
            # At present the soil model only uses the top soil layer, so this is the
            # only one with real test values in
            DataArray([[-3.0, -10.0, -250.0, -10000.0]], dims=["layers", "cell_id"]),
            DataArray(np.full((1, 4), np.nan), dims=["layers", "cell_id"]),
        ],
        dim="layers",
    ).assign_coords(
        {
            "layers": np.arange(0, 15),
            "layer_roles": ("layers", layer_roles_fixture),
            "cell_id": data.grid.cell_id,
        }
    )
    data["soil_temperature"] = xr.concat(
        [
            DataArray(np.full((13, 4), np.nan), dims=["dim_0", "cell_id"]),
            # At present the soil model only uses the top soil layer, so this is the
            # only one with real test values in
            DataArray([[35.0, 37.5, 40.0, 25.0]], dims=["dim_0", "cell_id"]),
            DataArray(np.full((1, 4), 22.5), dims=["dim_0", "cell_id"]),
        ],
        dim="dim_0",
    )
    data["soil_temperature"] = (
        data["soil_temperature"]
        .rename({"dim_0": "layers"})
        .assign_coords(
            {
                "layers": np.arange(0, 15),
                "layer_roles": ("layers", layer_roles_fixture),
                "cell_id": data.grid.cell_id,
            }
        )
    )

    return data


@pytest.fixture
def top_soil_layer_index(layer_roles_fixture):
    """The index of the top soil layer in the data fixtures."""
    return next(i for i, v in enumerate(layer_roles_fixture) if v == "soil")


@pytest.fixture
def surface_layer_index(layer_roles_fixture):
    """The index of the top soil layer in the data fixtures."""
    return next(i for i, v in enumerate(layer_roles_fixture) if v == "surface")


@pytest.fixture
def new_axis_validators():
    """Create new axis validators to test methods and registration."""
    from virtual_rainforest.core.axes import AxisValidator
    from virtual_rainforest.core.grid import Grid

    # Create a new subclass.
    class TestAxis(AxisValidator):
        core_axis = "testing"
        dim_names = {"test"}

        def can_validate(self, value: DataArray, grid: Grid, **kwargs: Any) -> bool:
            return True if value.sum() > 10 else False

        def run_validation(
            self, value: DataArray, grid: Grid, **kwargs: Any
        ) -> DataArray:
            return value * 2

    # Create a new duplicate subclass to check mutual exclusivity test
    class TestAxis2(AxisValidator):
        core_axis = "testing"
        dim_names = {"test"}

        def can_validate(self, value: DataArray, grid: Grid, **kwargs: Any) -> bool:
            return True if value.sum() > 10 else False

        def run_validation(
            self, value: DataArray, grid: Grid, **kwargs: Any
        ) -> DataArray:
            return value * 2


@pytest.fixture
def layer_roles_fixture():
    """Create list of layer roles for 10 canopy layers and 2 soil layers."""
    from virtual_rainforest.models.abiotic_simple.abiotic_simple_model import (
        set_layer_roles,
    )

    return set_layer_roles(10, [-0.25, -1.0])


@pytest.fixture
def dummy_climate_data(layer_roles_fixture):
    """Creates a dummy climate data object for use in tests."""

    from virtual_rainforest.core.data import Data
    from virtual_rainforest.core.grid import Grid

    # Setup the data object with four cells.
    grid = Grid(
        grid_type="square",
        cell_nx=3,
        cell_ny=1,
        cell_area=3,
        xoff=0,
        yoff=0,
    )
    data = Data(grid)

    data["air_temperature_ref"] = DataArray(
        np.full((3, 3), 30),
        dims=["cell_id", "time_index"],
    )
    data["wind_speed_ref"] = DataArray(
        [[0, 5, 10], [0, 5, 10], [0, 5, 10]], dims=["time_index", "cell_id"]
    )
    data["mean_annual_temperature"] = DataArray(
        np.full((3), 20),
        dims=["cell_id"],
    )
    data["relative_humidity_ref"] = DataArray(
        np.full((3, 3), 90),
        dims=["cell_id", "time_index"],
    )
    data["vapour_pressure_deficit_ref"] = DataArray(
        np.full((3, 3), 0.14),
        dims=["cell_id", "time_index"],
    )
    data["atmospheric_pressure_ref"] = DataArray(
        np.full((3, 3), 96),
        dims=["cell_id", "time_index"],
    )
    data["atmospheric_co2_ref"] = DataArray(
        np.full((3, 3), 400),
        dims=["cell_id", "time_index"],
    )
    pressure = np.repeat(a=[96.0, np.nan], repeats=[13, 2])
    data["atmospheric_pressure"] = DataArray(
        np.broadcast_to(pressure, (3, 15)).T,
        dims=["layers", "cell_id"],
        coords={
            "layers": np.arange(15),
            "layer_roles": ("layers", layer_roles_fixture),
            "cell_id": data.grid.cell_id,
        },
        name="atmospheric_pressure",
    )

    evapotranspiration = np.repeat(a=[np.nan, 20.0, np.nan], repeats=[1, 3, 11])
    data["evapotranspiration"] = DataArray(
        np.broadcast_to(evapotranspiration, (3, 15)).T,
        dims=["layers", "cell_id"],
        coords={
            "layers": np.arange(15),
            "layer_roles": ("layers", layer_roles_fixture),
            "cell_id": data.grid.cell_id,
        },
        name="evapotranspiration",
    )
    leaf_area_index = np.repeat(a=[np.nan, 1.0, np.nan], repeats=[1, 3, 11])
    data["leaf_area_index"] = DataArray(
        np.broadcast_to(leaf_area_index, (3, 15)).T,
        dims=["layers", "cell_id"],
        coords={
            "layers": np.arange(15),
            "layer_roles": ("layers", layer_roles_fixture),
            "cell_id": data.grid.cell_id,
        },
        name="leaf_area_index",
    )

    layer_heights = np.repeat(
        a=[32.0, 30.0, 20.0, 10.0, np.nan, 1.5, 0.1, -0.5, -1.0],
        repeats=[1, 1, 1, 1, 7, 1, 1, 1, 1],
    )
    data["layer_heights"] = DataArray(
        np.broadcast_to(layer_heights, (3, 15)).T,
        dims=["layers", "cell_id"],
        coords={
            "layers": np.arange(15),
            "layer_roles": ("layers", layer_roles_fixture),
            "cell_id": data.grid.cell_id,
        },
        name="layer_heights",
    )

    data["precipitation"] = DataArray(
        [[200, 200, 200], [200, 200, 200], [200, 200, 200]],
        dims=["time_index", "cell_id"],
    )
    data["elevation"] = DataArray([200, 100, 10], dims="cell_id")
    data["surface_runoff"] = DataArray([10, 50, 100], dims="cell_id")
    data["surface_runoff_accumulated"] = DataArray([0, 10, 300], dims="cell_id")
    data["subsurface_flow_accumulated"] = DataArray([10, 10, 30], dims="cell_id")
    data["soil_moisture"] = xr.concat(
        [
            DataArray(np.full((13, 3), np.nan), dims=["layers", "cell_id"]),
            DataArray(np.full((2, 3), 0.20), dims=["layers", "cell_id"]),
        ],
        dim="layers",
    )
    data["soil_temperature"] = xr.concat(
        [DataArray(np.full((13, 3), np.nan)), DataArray(np.full((2, 3), 20))],
        dim="dim_0",
    )
    data["soil_temperature"] = (
        data["soil_temperature"]
        .rename({"dim_0": "layers", "dim_1": "cell_id"})
        .assign_coords(
            {
                "layers": np.arange(0, 15),
                "layer_roles": ("layers", layer_roles_fixture),
                "cell_id": data.grid.cell_id,
            }
        )
    )

    data["air_temperature"] = xr.concat(
        [
            DataArray(
                [
                    [30.0, 30.0, 30.0],
                    [29.844995, 29.844995, 29.844995],
                    [28.87117, 28.87117, 28.87117],
                    [27.206405, 27.206405, 27.206405],
                ],
                dims=["layers", "cell_id"],
            ),
            DataArray(np.full((7, 3), np.nan), dims=["layers", "cell_id"]),
            DataArray(
                [
                    [22.65, 22.65, 22.65],
                    [16.145945, 16.145945, 16.145945],
                ],
                dims=["layers", "cell_id"],
            ),
            DataArray(np.full((2, 3), np.nan), dims=["layers", "cell_id"]),
        ],
        dim="layers",
    ).assign_coords(
        {
            "layers": np.arange(0, 15),
            "layer_roles": ("layers", layer_roles_fixture[0:15]),
            "cell_id": data.grid.cell_id,
        }
    )

    data["relative_humidity"] = xr.concat(
        [
            DataArray(
                [
                    [90.0, 90.0, 90.0],
                    [90.341644, 90.341644, 90.341644],
                    [92.488034, 92.488034, 92.488034],
                    [96.157312, 96.157312, 96.157312],
                ],
                dims=["layers", "cell_id"],
            ),
            DataArray(np.full((7, 3), np.nan), dims=["layers", "cell_id"]),
            DataArray(
                [
                    [100, 100, 100],
                    [100, 100, 100],
                ],
                dims=["layers", "cell_id"],
            ),
            DataArray(np.full((2, 3), np.nan), dims=["layers", "cell_id"]),
        ],
        dim="layers",
    ).assign_coords(
        {
            "layers": np.arange(0, 15),
            "layer_roles": ("layers", layer_roles_fixture[0:15]),
            "cell_id": data.grid.cell_id,
        }
    )

    data["groundwater_storage"] = DataArray(
        np.full((2, 3), 450),
        dims=("groundwater_layers", "cell_id"),
    )
    data["canopy_height"] = DataArray([32, 32, 32], dims=["cell_id"])
    data["sensible_heat_flux_topofcanopy"] = DataArray([100, 50, 10], dims=["cell_id"])
<<<<<<< HEAD
=======
    data["topofcanopy_radiation"] = DataArray(
        np.full((3, 3), 100.0), dims=["cell_id", "time_index"]
    )
>>>>>>> 928f2663
    data["friction_velocity"] = DataArray([12, 5, 2], dims=["cell_id"])

    return data<|MERGE_RESOLUTION|>--- conflicted
+++ resolved
@@ -498,12 +498,9 @@
     )
     data["canopy_height"] = DataArray([32, 32, 32], dims=["cell_id"])
     data["sensible_heat_flux_topofcanopy"] = DataArray([100, 50, 10], dims=["cell_id"])
-<<<<<<< HEAD
-=======
     data["topofcanopy_radiation"] = DataArray(
         np.full((3, 3), 100.0), dims=["cell_id", "time_index"]
     )
->>>>>>> 928f2663
     data["friction_velocity"] = DataArray([12, 5, 2], dims=["cell_id"])
 
     return data