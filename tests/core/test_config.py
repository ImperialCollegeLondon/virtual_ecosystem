--- conflicted
+++ resolved
@@ -526,34 +526,10 @@
             ((INFO, "Saving config to: "),),
             id="can_export",
         ),
-<<<<<<< HEAD
-        (
-            {"plants": {"ftypes": [], "a_plant_integer": 333}},
-            333,
-            does_not_raise(),
-            (),
-        ),
-        (
-            {},
-            None,
-            pytest.raises(ConfigurationError),
-            (
-                (
-                    ERROR,
-                    "[plants]: 'ftypes' is a required property",
-                ),
-                (
-                    CRITICAL,
-                    "Validation of complete configuration files failed see above "
-                    "errors",
-                ),
-            ),
-=======
         pytest.param(
             False,
             ((ERROR, "Cannot export unvalidated or invalid configuration"),),
             id="cannot_export",
->>>>>>> 90c80310
         ),
     ],
 )
