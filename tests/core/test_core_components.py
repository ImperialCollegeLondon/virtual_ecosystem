"""Check that the core components system works as expected."""

from contextlib import nullcontext as does_not_raise
from logging import ERROR, INFO

import numpy as np
import pytest
from pint import Quantity

from tests.conftest import log_check
from virtual_ecosystem.core.exceptions import ConfigurationError

DEFAULT_CANOPY = [
    "above",
    "canopy",
    "canopy",
    "canopy",
    "canopy",
    "canopy",
    "canopy",
    "canopy",
    "canopy",
    "canopy",
    "canopy",
    "subcanopy",
    "surface",
    "soil",
    "soil",
]

ALTERNATE_CANOPY = [
    "above",
    "canopy",
    "canopy",
    "canopy",
    "subcanopy",
    "surface",
    "soil",
    "soil",
    "soil",
]


@pytest.mark.parametrize(
    argnames="config, expected_layers, expected_timing, expected_constants",
    argvalues=[
        pytest.param(
            "[core]",
            {
                "canopy_layers": 10,
                "soil_layers": [-0.25, -1.0],
                "above_canopy_height_offset": 2.0,
                "surface_layer_height": 0.1,
                "subcanopy_layer_height": 1.5,
                "layer_roles": DEFAULT_CANOPY,
                "n_layers": 15,
            },
            {
                "start_time": np.datetime64("2013-01-01"),
                "run_length": np.timedelta64(63115200, "s"),
                "run_length_quantity": Quantity(63115200.0, "second"),
                "update_interval": np.timedelta64(2629800, "s"),
                "update_interval_quantity": Quantity(2629800.0, "second"),
                "end_time": np.datetime64("2015-01-01T12:00:00"),
                "reconciled_run_length": np.timedelta64(63115200, "s"),
                "n_updates": 24,
            },
            {"depth_of_active_soil_layer": 0.25},
            id="defaults",
        ),
        pytest.param(
            """[core.layers]
            soil_layers=[-0.1, -0.5, -0.9]
            canopy_layers=3
            above_canopy_height_offset=1.5
            surface_layer_height=0.2
            subcanopy_layer_height=1.2
            [core.timing]
            start_date = "2020-01-01"
            update_interval = "10 minutes"
            run_length = "30 years"
            [core.constants.CoreConsts]
            depth_of_active_soil_layer = 2
            """,
            {
                "canopy_layers": 3,
                "soil_layers": [-0.1, -0.5, -0.9],
                "above_canopy_height_offset": 1.5,
                "surface_layer_height": 0.2,
                "subcanopy_layer_height": 1.2,
                "layer_roles": ALTERNATE_CANOPY,
                "n_layers": 9,
            },
            {
                "start_time": np.datetime64("2020-01-01"),
                "run_length": np.timedelta64(946728000, "s"),
                "run_length_quantity": Quantity(946728000.0, "second"),
                "update_interval": np.timedelta64(10 * 60, "s"),
                "update_interval_quantity": Quantity(10 * 60, "second"),
                "end_time": np.datetime64("2049-12-31T12:00:00"),
                "reconciled_run_length": np.timedelta64(946728000, "s"),
                "n_updates": 1577880,
            },
            {"depth_of_active_soil_layer": 2},
            id="alternative config",
        ),
    ],
)
def test_CoreComponents(config, expected_layers, expected_timing, expected_constants):
    """Simple test of core component generation."""
    from virtual_ecosystem.core.config import Config
    from virtual_ecosystem.core.core_components import CoreComponents

    cfg = Config(cfg_strings=config)
    core_components = CoreComponents(cfg)

    core_constants = {
        "placeholder": 123.4,
        "standard_pressure": 101.325,
        "standard_mole": 44.642,
        "molar_heat_capacity_air": 29.19,
        "gravity": 6.6743e-11,
        "stefan_boltzmann_constant": 5.670374419e-08,
        "von_karmans_constant": 0.4,
        "depth_of_active_soil_layer": 0.25,
        "meters_to_mm": 1000.0,
        "molecular_weight_air": 28.96,
<<<<<<< HEAD
        "gas_constant_water_vapour": 461.51,
        "seconds_to_day": 86400.0,
        "characteristic_dimension_leaf": 0.01,
=======
        "gas_constant_water_vapor": 461.51,
        "seconds_to_day": 86400.0,
>>>>>>> 0e941a86
    }
    core_constants.update(expected_constants)

    assert core_components.layer_structure.__dict__ == expected_layers
    assert core_components.model_timing.__dict__ == expected_timing
    assert core_components.core_constants.__dict__ == core_constants


@pytest.mark.parametrize(
    argnames="config_string, raises, expected_values, expected_log",
    argvalues=[
        pytest.param(
            "[core]",
            does_not_raise(),
            (
                10,
                [-0.25, -1.0],
                2.0,
                0.1,
                1.5,
                DEFAULT_CANOPY,
            ),
            ((INFO, "Layer structure built from model configuration"),),
            id="defaults",
        ),
        pytest.param(
            """[core.layers]
            soil_layers=[-0.1, -0.5, -0.9]
            canopy_layers=3
            above_canopy_height_offset=1.5
            surface_layer_height=0.2
            subcanopy_layer_height=1.2
            """,
            does_not_raise(),
            (
                3,
                [-0.1, -0.5, -0.9],
                1.5,
                0.2,
                1.2,
                ALTERNATE_CANOPY,
            ),
            ((INFO, "Layer structure built from model configuration"),),
            id="alternative",
        ),
        pytest.param(
            """[core.layers]
            soil_layers=[0.1, -0.5, -0.9]
            canopy_layers=9
            above_canopy_height_offset=1.5
            surface_layer_height=0.2
            subcanopy_layer_height=1.2
            """,
            pytest.raises(ConfigurationError),
            None,
            ((ERROR, "Soil layer depths must be strictly decreasing and negative."),),
            id="bad_soil",
        ),
    ],
)
def test_LayerStructure(caplog, config_string, raises, expected_values, expected_log):
    """Test the creation and error handling of LayerStructure."""
    from virtual_ecosystem.core.config import Config
    from virtual_ecosystem.core.core_components import LayerStructure

    cfg = Config(cfg_strings=config_string)

    with raises:
        layer_structure = LayerStructure(cfg)

    log_check(caplog=caplog, expected_log=expected_log, subset=slice(-1, None, None))

    if isinstance(raises, does_not_raise):
        assert layer_structure.canopy_layers == expected_values[0]
        assert layer_structure.soil_layers == expected_values[1]
        assert layer_structure.above_canopy_height_offset == expected_values[2]
        assert layer_structure.surface_layer_height == expected_values[3]
        assert layer_structure.subcanopy_layer_height == expected_values[4]
        assert layer_structure.layer_roles == expected_values[5]


@pytest.mark.parametrize(
    "config,output,raises,expected_log_entries",
    [
        pytest.param(
            """[core.timing]
            start_date = "2020-01-01"
            update_interval = "10 minutes"
            run_length = "30 years"
            """,
            {
                "start_time": np.datetime64("2020-01-01"),
                "update_interval": np.timedelta64(10, "m"),
                "update_interval_as_quantity": Quantity("10 minutes"),
                "end_time": np.datetime64("2049-12-31T12:00"),
            },
            does_not_raise(),
            (
                (
                    INFO,
                    "Timing details built from model configuration: "
                    "start - 2020-01-01, end - 2049-12-31T12:00:00, "
                    "run length - 946728000 seconds",
                ),
            ),
            id="timing correct",
        ),
        pytest.param(
            """[core.timing]
            start_date = "2020-01-01"
            update_interval = "10 metres"
            run_length = "30 years"
            """,
            None,
            pytest.raises(ConfigurationError),
            ((ERROR, "Invalid units for core.timing.update_interval: "),),
            id="bad update dimension",
        ),
        pytest.param(
            """[core.timing]
            start_date = "2020-01-01"
            update_interval = "10 epochs"
            run_length = "30 years"
            """,
            None,
            pytest.raises(ConfigurationError),
            ((ERROR, "Invalid units for core.timing.update_interval: "),),
            id="unknown update unit",
        ),
        pytest.param(
            """[core.timing]
            start_date = "2020-01-01"
            update_interval = "10 minutes"
            run_length = "1 minute"
            """,
            {},  # Fails so no output to check
            pytest.raises(ConfigurationError),
            (
                (
                    ERROR,
                    "Model run length (1 minute) expires before first "
                    "update (10 minutes)",
                ),
            ),
            id="run length too short",
        ),
    ],
)
def test_ModelTiming(caplog, config, output, raises, expected_log_entries):
    """Test that function to extract main loop timing works as intended."""
    from virtual_ecosystem.core.config import Config
    from virtual_ecosystem.core.core_components import ModelTiming

    config_obj = Config(cfg_strings=config)
    caplog.clear()

    with raises:
        model_timing = ModelTiming(config=config_obj)

        assert model_timing.end_time == output["end_time"]
        assert model_timing.update_interval == output["update_interval"]
        assert model_timing.start_time == output["start_time"]
        assert (
            model_timing.update_interval_quantity
            == output["update_interval_as_quantity"]
        )

    log_check(caplog=caplog, expected_log=expected_log_entries)


@pytest.mark.parametrize(
    argnames="value, raises",
    argvalues=[
        (1, does_not_raise()),
        (1.23, does_not_raise()),
        (np.infty, pytest.raises(ConfigurationError)),
        (np.nan, pytest.raises(ConfigurationError)),
        (-9, pytest.raises(ConfigurationError)),
        (-9.5, pytest.raises(ConfigurationError)),
        ("h", pytest.raises(ConfigurationError)),
        ([1], pytest.raises(ConfigurationError)),
    ],
)
def test__validate_positive_finite_numeric(value, raises):
    """Testing private validation function."""
    from virtual_ecosystem.core.core_components import _validate_positive_finite_numeric

    with raises:
        _validate_positive_finite_numeric(value, "label")


@pytest.mark.parametrize(
    argnames="value, raises",
    argvalues=[
        (10, does_not_raise()),
        (1.23, pytest.raises(ConfigurationError)),
        (np.infty, pytest.raises(ConfigurationError)),
        (np.nan, pytest.raises(ConfigurationError)),
        (-9, pytest.raises(ConfigurationError)),
        (-9.5, pytest.raises(ConfigurationError)),
        ("h", pytest.raises(ConfigurationError)),
        ([1], pytest.raises(ConfigurationError)),
    ],
)
def test__validate_positive_integer(value, raises):
    """Testing private validation function."""
    from virtual_ecosystem.core.core_components import _validate_positive_integer

    with raises:
        _validate_positive_integer(value)


@pytest.mark.parametrize(
    argnames="value, raises",
    argvalues=[
        (1, pytest.raises(ConfigurationError)),
        ("h", pytest.raises(ConfigurationError)),
        ([1], pytest.raises(ConfigurationError)),
        ([-1], does_not_raise()),
        ([-1, -0.5], pytest.raises(ConfigurationError)),
        ([-0.5, -1.5], does_not_raise()),
    ],
)
def test__validate_soil_layers(value, raises):
    """Testing private validation function."""
    from virtual_ecosystem.core.core_components import _validate_soil_layers

    with raises:
        _validate_soil_layers(value)<|MERGE_RESOLUTION|>--- conflicted
+++ resolved
@@ -125,14 +125,9 @@
         "depth_of_active_soil_layer": 0.25,
         "meters_to_mm": 1000.0,
         "molecular_weight_air": 28.96,
-<<<<<<< HEAD
         "gas_constant_water_vapour": 461.51,
         "seconds_to_day": 86400.0,
         "characteristic_dimension_leaf": 0.01,
-=======
-        "gas_constant_water_vapor": 461.51,
-        "seconds_to_day": 86400.0,
->>>>>>> 0e941a86
     }
     core_constants.update(expected_constants)
 
