"""Test module for main.py (and associated functionality).

This module tests both the main simulation function `vr_run` and the other functions
defined in main.py that it calls.
"""

from contextlib import nullcontext as does_not_raise
<<<<<<< HEAD
from logging import CRITICAL, ERROR, INFO, WARNING
=======
from logging import CRITICAL, ERROR, INFO
from pathlib import Path
>>>>>>> f14a413c

import pytest
from numpy import datetime64, timedelta64

from virtual_rainforest.core.model import BaseModel, InitialisationError
from virtual_rainforest.main import (
    check_for_fast_models,
    configure_models,
    extract_timing_details,
    get_models_to_update,
    select_models,
    setup_timing_loop,
    vr_run,
)
from virtual_rainforest.soil.model import SoilModel

from .conftest import log_check


@pytest.mark.parametrize(
    "model_list,no_models,raises,expected_log_entries",
    [
        (
            ["soil"],  # valid input
            1,
            does_not_raise(),
            (
                (
                    INFO,
                    "Attempting to configure the following models: ['soil']",
                ),
            ),
        ),
        (
            ["soil", "core"],
            1,
            does_not_raise(),
            (
                (
                    INFO,
                    "Attempting to configure the following models: ['soil']",
                ),
            ),
        ),
        (
            ["soil", "freshwater"],  # Model that hasn't been defined
            0,
            pytest.raises(InitialisationError),
            (
                (
                    INFO,
                    "Attempting to configure the following models: ['freshwater', "
                    "'soil']",
                ),
                (
                    CRITICAL,
                    "The following models cannot be configured as they are not found in"
                    " the registry: ['freshwater']",
                ),
            ),
        ),
    ],
)
def test_select_models(caplog, model_list, no_models, raises, expected_log_entries):
    """Test the model selecting function."""

    with raises:
        models = select_models(model_list)
        assert len(models) == no_models
        assert all([type(model) == type(BaseModel) for model in models])

    log_check(caplog, expected_log_entries)


@pytest.mark.parametrize(
    "config,output,raises,expected_log_entries",
    [
        (
            {  # valid config
                "soil": {"no_layers": 1},
                "core": {"timing": {"main_time_step": "7 days"}},
            },
            "SoilModel(update_interval = 10080 minutes, no_layers = 1)",
            does_not_raise(),
            (
                (INFO, "Attempting to configure the following models: ['soil']"),
                (
                    INFO,
                    "Information required to initialise the soil model successfully "
                    "extracted.",
                ),
            ),
        ),
        (
            {  # invalid soil config tag
                "soil": {"no_layers": -1},
                "core": {"timing": {"main_time_step": "7 days"}},
            },
            None,
            pytest.raises(InitialisationError),
            (
                (INFO, "Attempting to configure the following models: ['soil']"),
                (
                    INFO,
                    "Information required to initialise the soil model successfully "
                    "extracted.",
                ),
                (
                    CRITICAL,
                    "There has to be at least one soil layer in the soil model!",
                ),
                (
                    CRITICAL,
                    "Could not configure all the desired models, ending the "
                    "simulation.",
                ),
            ),
        ),
        (
            {  # min_time_step missing units
                "soil": {"no_layers": 1},
                "core": {"timing": {"main_time_step": "7"}},
            },
            None,
            pytest.raises(InitialisationError),
            (
                (INFO, "Attempting to configure the following models: ['soil']"),
                (
                    ERROR,
                    "Configuration types appear not to have been properly validated. "
                    "This problem prevents initialisation of the soil model. The first "
                    "instance of this problem is as follows: Cannot convert from "
                    "'dimensionless' (dimensionless) to 'minute' ([time])",
                ),
                (
                    CRITICAL,
                    "Could not configure all the desired models, ending the "
                    "simulation.",
                ),
            ),
        ),
    ],
)
def test_configure_models(caplog, config, output, raises, expected_log_entries):
    """Test the function that configures the models."""

    with raises:
        model_list = select_models(["soil"])

        models = configure_models(config, model_list)

        if output is None:
            assert models == [None]
        else:
            assert repr(models[0]) == output

    log_check(caplog, expected_log_entries)


def test_vr_run_miss_model(mocker, caplog):
    """Test the main `vr_run` function handles missing models correctly."""

    mock_conf = mocker.patch("virtual_rainforest.main.validate_config")
    mock_conf.return_value = {"core": {"modules": ["topsoil"]}}

    with pytest.raises(InitialisationError):
        vr_run("tests/fixtures/all_config.toml", Path("./delete_me.toml"))
        # If vr_run is successful (which it shouldn't be) clean up the file
        Path("./delete_me.toml").unlink()

    expected_log_entries = (
        (INFO, "Attempting to configure the following models: ['topsoil']"),
        (
            CRITICAL,
            "The following models cannot be configured as they are not found in the "
            "registry: ['topsoil']",
        ),
    )

    log_check(caplog, expected_log_entries)


def test_vr_run_bad_model(mocker, caplog):
    """Test the main `vr_run` function handles bad model configuration correctly."""

    mock_conf = mocker.patch("virtual_rainforest.main.validate_config")
    mock_conf.return_value = {
        "core": {
            "modules": ["soil"],
            "timing": {
                "start_date": "2020-01-01",
                "end_date": "2120-01-01",
                "main_time_step": "0.5 martian days",
            },
        },
        "soil": {},
    }

    with pytest.raises(InitialisationError):
        vr_run("tests/fixtures/all_config.toml", Path("./delete_me.toml"))
        # If vr_run is successful (which it shouldn't be) clean up the file
        Path("./delete_me.toml").unlink()

    expected_log_entries = (
        (INFO, "Attempting to configure the following models: ['soil']"),
        (
            INFO,
            "All models found in the registry, now attempting to configure them.",
        ),
        (
            ERROR,
            "Configuration types appear not to have been properly validated. This "
            "problem prevents initialisation of the soil model. The first instance of "
            "this problem is as follows: 'martian' is not defined in the unit registry",
        ),
        (
            CRITICAL,
            "Could not configure all the desired models, ending the simulation. The "
            "following models failed: ['soil'].",
        ),
    )

    log_check(caplog, expected_log_entries)


@pytest.mark.parametrize(
    "config,output,raises,expected_log_entries",
    [
        (
            {
                "core": {
                    "timing": {
                        "start_date": "2020-01-01",
                        "end_date": "2120-01-01",
                        "main_time_step": "0.5 days",
                    }
                }
            },
            {
                "start_time": datetime64("2020-01-01"),
                "end_time": datetime64("2120-01-01"),
                "update_interval": timedelta64(12, "h"),
            },
            does_not_raise(),
            (),
        ),
        (
            {
                "core": {
                    "timing": {
                        "start_date": "2020-01-01",
                        "end_date": "1995-01-01",
                        "main_time_step": "0.5 days",
                    }
                }
            },
            {},  # Fails so no output to check
            pytest.raises(InitialisationError),
            (
                (
                    CRITICAL,
                    "Simulation ends (2020-01-01) before it starts (1995-01-01)!",
                ),
            ),
        ),
        (
            {
                "core": {
                    "timing": {
                        "start_date": "2020-01-01",
                        "end_date": "2020-01-03",
                        "main_time_step": "7 days",
                    }
                }
            },
            {},  # Fails so no output to check
            pytest.raises(InitialisationError),
            (
                (
                    CRITICAL,
                    "Model will never update as update interval (10080 minutes) is "
                    "larger than the difference between the start and end times "
                    "(2 days)",
                ),
            ),
        ),
        (
            {
                "core": {
                    "timing": {
                        "start_date": "2020-01-01",
                        "end_date": "2120-01-01",
                        "main_time_step": "7 short days",
                    }
                }
            },
            {},  # Fails so no output to check
            pytest.raises(InitialisationError),
            (
                (
                    CRITICAL,
                    "Units for core.timing.main_time_step are not valid time units: 7 "
                    "short days",
                ),
            ),
        ),
    ],
)
def test_extract_timing_details(caplog, config, output, raises, expected_log_entries):
    """Test that function to extract main loop timing works as intended."""

    with raises:
        start_time, end_time, update_interval = extract_timing_details(config)
        assert start_time == output["start_time"]
        assert end_time == output["end_time"]
        assert update_interval == output["update_interval"]

    log_check(caplog, expected_log_entries)


@pytest.mark.parametrize(
    "update_interval,expected_log_entries",
    [
        (timedelta64(2, "W"), ()),
        (
            timedelta64(5, "W"),
            (
                (
                    WARNING,
                    "The following models have shorter time steps than the main model: "
                    "['soil']",
                ),
            ),
        ),
    ],
)
def test_check_for_fast_models(caplog, mocker, update_interval, expected_log_entries):
    """Test that function to warn user about short module time steps works."""

    # Create SoilModel instance and then populate the update_interval
    model = SoilModel.__new__(SoilModel)
    model.update_interval = timedelta64(3, "W")
    models_cfd = [model]

    check_for_fast_models(models_cfd, update_interval)

    log_check(caplog, expected_log_entries)


@pytest.mark.parametrize(
    "update_interval,expected_log_entries",
    [
        (timedelta64(2 * 7 * 24 * 60, "m"), ()),
        (
            timedelta64(int(27 * 365.25 * 24 * 60), "m"),
            (
                (
                    WARNING,
                    "Due to a (relatively) large model time step, 9.99% of the desired "
                    "time span is not covered!",
                ),
            ),
        ),
        (
            timedelta64(int(13 * 365.25 * 24 * 60), "m"),
            (
                (
                    WARNING,
                    "Due to a (relatively) large model time step, 13.3% of the desired "
                    "time span is not covered!",
                ),
            ),
        ),
    ],
)
def test_setup_timing_loop(caplog, update_interval, expected_log_entries):
    """Test to check that timing loop setup works properly."""

    start_time = datetime64("2020-03-01")
    end_time = datetime64("2050-03-01")
    current_time = setup_timing_loop(start_time, end_time, update_interval)

    assert start_time == current_time

    log_check(caplog, expected_log_entries)


@pytest.mark.parametrize(
    "current_time,refreshed",
    [(datetime64("2020-03-12"), False), (datetime64("2020-04-01"), True)],
)
def test_get_models_to_update(current_time, refreshed):
    """Test to check that splitting models based on update status works."""

    # Create SoilModel for testing
    model = SoilModel.__new__(SoilModel)
    model.update_interval = timedelta64(3, "W")
    models = [model]

    for model in models:
        model.start_model_timing(datetime64("2020-03-01"))

    to_refresh, fixed = get_models_to_update(current_time, models)

    if refreshed is True:
        assert len(to_refresh) == 1
        assert len(fixed) == 0
        assert models[0].last_update == datetime64("2020-04-01")
    else:
        assert len(to_refresh) == 0
        assert len(fixed) == 1
        assert models[0].last_update == datetime64("2020-03-01")<|MERGE_RESOLUTION|>--- conflicted
+++ resolved
@@ -5,12 +5,8 @@
 """
 
 from contextlib import nullcontext as does_not_raise
-<<<<<<< HEAD
 from logging import CRITICAL, ERROR, INFO, WARNING
-=======
-from logging import CRITICAL, ERROR, INFO
 from pathlib import Path
->>>>>>> f14a413c
 
 import pytest
 from numpy import datetime64, timedelta64
