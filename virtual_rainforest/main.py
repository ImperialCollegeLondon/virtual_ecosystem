"""The :mod:`~virtual_rainforest.main` module defines the function used to run a full
simulation of the model, along with helper functions to validate and configure the
model.
"""  # noqa: D205, D415

import os
from collections.abc import Sequence
from itertools import chain
from math import ceil
from pathlib import Path
from typing import Any, Optional, Type, Union

import pint
from numpy import datetime64, timedelta64

from virtual_rainforest.core.base_model import MODEL_REGISTRY, BaseModel
from virtual_rainforest.core.config import Config
from virtual_rainforest.core.data import Data, merge_continuous_data_files
from virtual_rainforest.core.exceptions import ConfigurationError, InitialisationError
from virtual_rainforest.core.grid import Grid
from virtual_rainforest.core.logger import LOGGER


def select_models(model_list: list[str]) -> list[Type[BaseModel]]:
    """Select the models to be run for a specific virtual rainforest simulation.

    This function looks for models from a list of models, if these models can all be
    found in the registry then they are returned. Otherwise an error is logged, which
    should be handled appropriately downstream.

    Args:
        model_list: A list of models to select

    Raises:
        InitialisationError: If one or more models cannot be found in the registry
    """

    # TODO - The steps below to generate a cleaned model list would be simpler if set
    # was used, but we need to preserve the list order so that models are loaded in the
    # correct order. I we find an alternative approach to the order problem, then we can
    # switch to using sets here.
    unique_models = []

    # Iterate over the original list
    for model in model_list:
        if model not in unique_models:
            unique_models.append(model)

    if len(unique_models) != len(model_list):
        LOGGER.warning("Duplicate model names were provided, these have been ignored.")

    # Remove "core" from model list as it is not a model
    if "core" in unique_models:
        unique_models.remove("core")

    LOGGER.info("Attempting to configure the following models: %s" % unique_models)

    # Make list of missing models, and return an error if necessary
    miss_model = [
        model for model in unique_models if model not in MODEL_REGISTRY.keys()
    ]
    if miss_model:
        to_raise = InitialisationError(
            f"The following models cannot be configured as they are not found in the "
            f"registry: {miss_model}"
        )
        LOGGER.critical(to_raise)
        raise to_raise

    # Then extract each model from the registry
    modules = [MODEL_REGISTRY[model] for model in unique_models]

    return modules


def configure_models(
    config: Config,
    data: Data,
    model_list: list[Type[BaseModel]],
    update_interval: pint.Quantity,
) -> dict[str, BaseModel]:
    """Configure a set of models for use in a `virtual_rainforest` simulation.

    Args:
        config: A validated Virtual Rainforest model configuration object.
        data: A Data instance.
        modules: A set of models to be configured
        update_interval: The interval with which each model is updated

    Raises:
        InitialisationError: If one or more models cannot be properly configured
    """

    # Use factory methods to configure the desired models
    failed_models = []
    models_cfd = {}
    for model in model_list:
        try:
            this_model = model.from_config(data, config, update_interval)
            models_cfd[this_model.model_name] = this_model
        except (InitialisationError, ConfigurationError):
            failed_models.append(model.model_name)

    # If any models fail to configure inform the user about it
    if failed_models:
        to_raise = InitialisationError(
            f"Could not configure all the desired models, ending the simulation. The "
            f"following models failed: {failed_models}."
        )
        LOGGER.critical(to_raise)
        raise to_raise

    return models_cfd


def extract_timing_details(
    config: Config,
) -> tuple[datetime64, timedelta64, pint.Quantity, datetime64]:
    """Extract timing details for main loop from the model configuration.

    The start time, run length and update interval are all extracted from the
    configuration. Sanity checks are carried out on these extracted values. The end time
    is then generated from the previously extracted timing information. This end time
    will always be a multiple of the update interval, with the convention that the
    simulation should always run for at least as long as the user specified run
    length.

    Args:
        config: A validated Virtual Rainforest model configuration object.

    Raises:
        InitialisationError: If the run length is too short for the model to update, or
            the units of update interval or run length aren't valid.
    """

    # First extract start and end times
    start_time = datetime64(config["core"]["timing"]["start_date"])

    # Catch bad time dimensions
    try:
        raw_length = pint.Quantity(config["core"]["timing"]["run_length"]).to("seconds")
    except (pint.errors.DimensionalityError, pint.errors.UndefinedUnitError):
        to_raise = InitialisationError(
            "Units for core.timing.run_length are not valid time units: %s"
            % config["core"]["timing"]["run_length"]
        )
        LOGGER.critical(to_raise)
        raise to_raise
    else:
        # Round raw time interval to nearest second
        run_length = timedelta64(round(raw_length.magnitude), "s")

    # Catch bad time dimensions
    try:
        # This averages across months and years (i.e. 1 month => 30.4375 days)
        raw_interval = pint.Quantity(config["core"]["timing"]["update_interval"]).to(
            "seconds"
        )
    except (pint.errors.DimensionalityError, pint.errors.UndefinedUnitError):
        to_raise = InitialisationError(
            "Units for core.timing.update_interval are not valid time units: %s"
            % config["core"]["timing"]["update_interval"]
        )
        LOGGER.critical(to_raise)
        raise to_raise
    else:
        # Round raw time interval to nearest second
        update_interval = timedelta64(round(raw_interval.magnitude), "s")

    if run_length < update_interval:
        to_raise = InitialisationError(
            f"Models will never update as the update interval ({update_interval}) is "
            f"larger than the run length ({run_length})"
        )
        LOGGER.critical(to_raise)
        raise to_raise

    # Calculate when the simulation should stop based on principle that it should run at
    # least as long as the user requests rather than shorter
    end_time = start_time + ceil(run_length / update_interval) * update_interval

    # Then inform the user how long it will run for
    LOGGER.info(
        "Virtual Rainforest simulation will run from %s until %s. This is a run length "
        "of %s, the user requested %s"
        % (start_time, end_time, end_time - start_time, run_length)
    )

    return start_time, update_interval, raw_interval, end_time


def vr_run(
<<<<<<< HEAD
    cfg_paths: Union[str, Path, Sequence[Union[str, Path]]],
    override_params: dict[str, Any],
    logfile: Optional[Path] = None,
=======
    cfg_paths: Optional[Union[str, Path, Sequence[Union[str, Path]]]] = None,
    cfg_string: Optional[str] = None,
    override_params: dict[str, Any] = {},
>>>>>>> 3cd53c2d
) -> None:
    """Perform a virtual rainforest simulation.

    This is a high-level function that runs a virtual rainforest simulation. At the
    moment this involves validating an input configuration, and using this configuration
    to generate a set of configured model objects suitable for downstream use. Down the
    line this should be extended to encompass far more steps.

    Args:
        cfg_paths: Set of paths to configuration files
        cfg_string: An alternate string providing TOML formatted configuration data
        override_params: Extra parameters provided by the user
        logfile: An optional path to a log file, otherwise logging will print to the
            console.
    """

<<<<<<< HEAD
    LOGGER

    config = Config(cfg_paths, override_params)
=======
    config = Config(
        cfg_paths=cfg_paths, cfg_string=cfg_string, override_params=override_params
    )
>>>>>>> 3cd53c2d

    grid = Grid.from_config(config)
    data = Data(grid)
    data.load_data_config(config)

    model_list = select_models(config["core"]["modules"])

    LOGGER.info("All models found in the registry, now attempting to configure them.")

    # Extract all the relevant timing details
    (
        current_time,
        update_interval,
        update_interval_as_quantity,
        end_time,
    ) = extract_timing_details(config)

    models_cfd = configure_models(config, data, model_list, update_interval_as_quantity)

    LOGGER.info(
        "All models successfully configured, now attempting to initialise them."
    )

    # Setup all models (those with placeholder setup processes won't change at all)
    for model in models_cfd.values():
        model.setup()

    LOGGER.info("All models successfully set up, now attempting to run them.")

    # TODO - A model spin up might be needed here in future

    # Create output folder if it does not exist
    out_path = Path(config["core"]["data_output_options"]["out_path"])
    os.makedirs(out_path, exist_ok=True)

    # Save the initial state of the model
    if config["core"]["data_output_options"]["save_initial_state"]:
        data.save_to_netcdf(
            out_path / config["core"]["data_output_options"]["out_initial_file_name"]
        )

    # If no path for saving continuous data is specified, fall back on using out_path
    if "out_folder_continuous" not in config["core"]["data_output_options"]:
        config["core"]["data_output_options"]["out_folder_continuous"] = str(out_path)

    # Container to store paths to continuous data files
    continuous_data_files = []

    # Only variables in the data object that are updated by a model should be output
    all_variables = (model.vars_updated for model in models_cfd.values())
    # Then flatten the list to generate list of variables to output
    variables_to_save = list(chain.from_iterable(all_variables))

    # Setup the timing loop
    time_index = 0
    while current_time < end_time:
        current_time += update_interval

        # Run update() method for every model
        for model in models_cfd.values():
            model.update(time_index)

        # With updates complete increment the time_index
        time_index += 1

        # Append updated data to the continuous data file
        if config["core"]["data_output_options"]["save_continuous_data"]:
            outfile_path = data.output_current_state(
                variables_to_save, config["core"]["data_output_options"], time_index
            )
            continuous_data_files.append(outfile_path)

    # Merge all files together based on a list
    if config["core"]["data_output_options"]["save_continuous_data"]:
        merge_continuous_data_files(
            config["core"]["data_output_options"], continuous_data_files
        )

    # Save the final model state
    if config["core"]["data_output_options"]["save_final_state"]:
        data.save_to_netcdf(
            out_path / config["core"]["data_output_options"]["out_final_file_name"]
        )

    LOGGER.info("Virtual rainforest model run completed!")<|MERGE_RESOLUTION|>--- conflicted
+++ resolved
@@ -18,7 +18,7 @@
 from virtual_rainforest.core.data import Data, merge_continuous_data_files
 from virtual_rainforest.core.exceptions import ConfigurationError, InitialisationError
 from virtual_rainforest.core.grid import Grid
-from virtual_rainforest.core.logger import LOGGER
+from virtual_rainforest.core.logger import LOGGER, set_file_logging
 
 
 def select_models(model_list: list[str]) -> list[Type[BaseModel]]:
@@ -190,15 +190,10 @@
 
 
 def vr_run(
-<<<<<<< HEAD
     cfg_paths: Union[str, Path, Sequence[Union[str, Path]]],
-    override_params: dict[str, Any],
-    logfile: Optional[Path] = None,
-=======
-    cfg_paths: Optional[Union[str, Path, Sequence[Union[str, Path]]]] = None,
     cfg_string: Optional[str] = None,
     override_params: dict[str, Any] = {},
->>>>>>> 3cd53c2d
+    logfile: Optional[Path] = None,
 ) -> None:
     """Perform a virtual rainforest simulation.
 
@@ -215,15 +210,12 @@
             console.
     """
 
-<<<<<<< HEAD
-    LOGGER
-
-    config = Config(cfg_paths, override_params)
-=======
+    if logfile is not None:
+        set_file_logging(LOGGER, logfile)
+
     config = Config(
         cfg_paths=cfg_paths, cfg_string=cfg_string, override_params=override_params
     )
->>>>>>> 3cd53c2d
 
     grid = Grid.from_config(config)
     data = Data(grid)
