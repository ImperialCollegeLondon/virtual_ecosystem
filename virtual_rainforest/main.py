--- conflicted
+++ resolved
@@ -4,11 +4,8 @@
 this script also defines the command line entry points for the model.
 """
 
-<<<<<<< HEAD
 from itertools import compress
-=======
 from pathlib import Path
->>>>>>> f14a413c
 from typing import Any, Type, Union
 
 import pint
@@ -252,7 +249,6 @@
 
     # TODO - Save model state
 
-<<<<<<< HEAD
     # Setup the timing loop
     current_time = setup_timing_loop(start_time, end_time, update_interval)
     while current_time < end_time:
@@ -267,10 +263,4 @@
 
         # TODO - Save model state
 
-    LOGGER.info("Virtual rainforest model run completed!")
-
-
-# TODO - Define command line entry point
-=======
-    LOGGER.info("Virtual rainforest model run completed!")
->>>>>>> f14a413c
+    LOGGER.info("Virtual rainforest model run completed!")