--- conflicted
+++ resolved
@@ -73,15 +73,9 @@
     ):
         super().__init__(data=data, core_components=core_components, **kwargs)
 
-<<<<<<< HEAD
-        self.layer_roles = layer_roles
-        """A list of vertical layer roles."""
-        self.constants = constants
-=======
         self.data
         """A Data instance providing access to the shared simulation data."""
         self.model_constants = model_constants
->>>>>>> 76f19065
         """Set of constants for the abiotic simple model"""
 
     @classmethod
