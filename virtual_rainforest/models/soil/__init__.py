<<<<<<< HEAD
from importlib import resources
=======
"""The :mod:`~virtual_rainforest.models.soil` module is one of the component models of
the Virtual Rainforest. It is comprised of a number of submodules.

Each of the soil sub-modules has its own API reference page:

* The :mod:`~virtual_rainforest.models.soil.soil_model` submodule instantiates the
  SoilModel class which consolidates the functionality of the soil module into a single
  class, which the high level functions of the Virtual Rainforest can then make use of.
* The :mod:`~virtual_rainforest.models.soil.carbon` provides a model for the soil carbon
  cycle.
* The :mod:`~virtual_rainforest.models.soil.constants` provides a set of dataclasses
  containing the constants required by the broader soil model.
"""  # noqa: D205, D415


import json
from pathlib import Path
>>>>>>> a6c6492e

from virtual_rainforest.core.config import register_schema
from virtual_rainforest.models.soil.soil_model import SoilModel  # noqa: F401

with resources.path(
    "virtual_rainforest.models.soil", "soil_schema.json"
) as schema_file_path:
    register_schema(module_name="soil", schema_file_path=schema_file_path)<|MERGE_RESOLUTION|>--- conflicted
+++ resolved
@@ -1,6 +1,3 @@
-<<<<<<< HEAD
-from importlib import resources
-=======
 """The :mod:`~virtual_rainforest.models.soil` module is one of the component models of
 the Virtual Rainforest. It is comprised of a number of submodules.
 
@@ -15,10 +12,7 @@
   containing the constants required by the broader soil model.
 """  # noqa: D205, D415
 
-
-import json
-from pathlib import Path
->>>>>>> a6c6492e
+from importlib import resources
 
 from virtual_rainforest.core.config import register_schema
 from virtual_rainforest.models.soil.soil_model import SoilModel  # noqa: F401
