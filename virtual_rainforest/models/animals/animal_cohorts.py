--- conflicted
+++ resolved
@@ -192,7 +192,6 @@
         """
         self.individuals -= number_dead
 
-<<<<<<< HEAD
         # Find total energy contained in the carcasses
         carcass_energy = number_dead * self.mass * ENERGY_DENSITY["meat"]
 
@@ -201,11 +200,6 @@
             1 - self.decay_fraction_carcasses
         ) * carcass_energy
         carcass_pool.decomposed_energy += self.decay_fraction_carcasses * carcass_energy
-=======
-        carcass_pool.scavengeable_energy += (
-            number_dead * self.mass * ENERGY_DENSITY["meat"]
-        )
->>>>>>> 6909269d
 
     def get_eaten(self, predator: Consumer, carcass_pool: DecayPool) -> float:
         """This function handles AnimalCohorts being subject to predation.
@@ -245,7 +239,6 @@
 
         # Reduce the number of individuals in the prey cohort
         self.individuals -= number_eaten
-<<<<<<< HEAD
         # Calculate excess from deficits of efficiency, which flows to the carcass pool
         carcass_energy = prey_energy * (1 - self.functional_group.mechanical_efficiency)
 
@@ -254,12 +247,6 @@
             1 - self.decay_fraction_carcasses
         ) * carcass_energy
         carcass_pool.decomposed_energy += self.decay_fraction_carcasses * carcass_energy
-=======
-        # Excess from deficits of efficiency flow to the carcass pool
-        carcass_pool.scavengeable_energy += prey_energy * (
-            1 - self.functional_group.mechanical_efficiency
-        )
->>>>>>> 6909269d
 
         # return the net energetic gain of predation
         return prey_energy * predator.functional_group.conversion_efficiency
