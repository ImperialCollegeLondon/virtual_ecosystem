--- conflicted
+++ resolved
@@ -143,9 +143,6 @@
 REPRODUCTION_ENERGY_MULTIPLIER: float = 1.5  # Toy value for thresholding reproduction
 REPRODUCTION_ENERGY_COST_MULTIPLIER: float = 0.5  # Toy value for reproduction costs
 
-<<<<<<< HEAD
-ENERGY_PERCENTILE_THRESHOLD: float = 0.5  # Toy value for initiating migration
-=======
 DECAY_FRACTION_EXCREMENT: float = 0.5
 """Fraction of excrement that is assumed to decay rather than be consumed [unitless].
 
@@ -153,4 +150,5 @@
 way of estimating this from data, or come up with a smarter way of handling this
 process.
 """
->>>>>>> 173c7913
+
+ENERGY_PERCENTILE_THRESHOLD: float = 0.5  # Toy value for initiating migration