"""The `models.animals.constants` module contains a set of dictionaries containing
constants" (fitting relationships taken from the literature) required by the broader
:mod:`~virtual_rainforest.models.animals` module

The near-future intention is to rework the relationship between these constants and the
AnimalCohort objects in which they are used such that there is a FunctionalType class
in-between them. This class will hold the specific scaling, rate, and conversion
parameters required for determining the function of a specific AnimalCohort and will
avoid frequent searches through this constants file for values.
"""  # noqa: D205, D415

from virtual_rainforest.models.animals.animal_traits import (
    DietType,
    MetabolicType,
    TaxaType,
)

ENDOTHERMIC_METABOLIC_RATE_TERMS: dict[TaxaType, tuple[float, float]] = {
    TaxaType.MAMMAL: (0.75, 0.018),
    # Mammalian metabolic rate scaling from Metabolic Ecology p210. [assumes g mass]
    TaxaType.BIRD: (0.75, 0.05),
    # Toy values.
}

ECTOTHERMIC_METABOLIC_RATE_TERMS: dict[TaxaType, tuple[float, float]] = {
    TaxaType.INSECT: (0.75, 0.08)
    # Insect metabolic rate scaling from Metabolic Ecology p210. [assumes g mass]
}

METABOLIC_RATE_TERMS: dict[MetabolicType, dict[TaxaType, tuple[float, float]]] = {
    MetabolicType.ENDOTHERMIC: {
        TaxaType.MAMMAL: (0.75, 0.018),
        # Mammalian herbivore population density, observed allometry (Damuth 1987).
        # [assumes kg mass]
        TaxaType.BIRD: (0.75, 0.05),
        # Toy values.
    },
    MetabolicType.ECTOTHERMIC: {
        TaxaType.INSECT: (0.75, 0.08)
        # Toy values.
    },
}


DAMUTHS_LAW_TERMS: dict[TaxaType, dict[DietType, tuple[float, float]]] = {
    TaxaType.MAMMAL: {
        DietType.HERBIVORE: (-0.75, 4.23),
        # Mammalian herbivore population density, observed allometry (Damuth 1987).
        # [assumes kg mass]
        DietType.CARNIVORE: (-0.75, 1.00),
        # Toy values.
    },
    TaxaType.BIRD: {
        DietType.HERBIVORE: (-0.75, 5.00),
        # Toy values.
        DietType.CARNIVORE: (-0.75, 2.00),
        # Toy values.
    },
    TaxaType.INSECT: {
        DietType.HERBIVORE: (-0.75, 5.00),
        # Toy values.
        DietType.CARNIVORE: (-0.75, 2.00),
        # Toy values.
    },
}

FAT_MASS_TERMS: dict[TaxaType, tuple[float, float]] = {
    TaxaType.MAMMAL: (1.19, 0.02),
    # Scaling of mammalian herbivore fat mass (citation from Rallings). [assumes g mass]
    TaxaType.BIRD: (1.19, 0.05),
    # Toy Values
    TaxaType.INSECT: (1.19, 0.05),
    # Toy Values
}

MUSCLE_MASS_TERMS: dict[TaxaType, tuple[float, float]] = {
    TaxaType.MAMMAL: (1.0, 0.38),
    # Scaling of mammalian herbivore muscle mass (citation from Rallings).
    # [assumes g mass]
    TaxaType.BIRD: (1.0, 0.40),
    # Toy Values
    TaxaType.INSECT: (1.0, 0.40),
    # Toy Values
}

INTAKE_RATE_TERMS: dict[TaxaType, tuple[float, float]] = {
    TaxaType.MAMMAL: (0.71, 0.63),
    # Mammalian maximum intake rate (g/min) from (Shipley 1994). [assumes kg mass]
    TaxaType.BIRD: (0.7, 0.50),
    # Toy Values
    TaxaType.INSECT: (0.7, 0.50),
    # Toy Values
}


ENERGY_DENSITY: dict[str, float] = {
    "meat": 7000.0,
    # The energy of a unit mass of mammal meat (check citation from Rallings). [J/g]
    "plant": 18200000.0
    # Temporary realistic plant food value: Alfalfa ¬ 18,200,000 J/kg DM.
}

CONVERSION_EFFICIENCY: dict[DietType, float] = {
    DietType.HERBIVORE: 0.1,
    # Toy value [unitless].
    DietType.CARNIVORE: 0.25,
    # Toy value [unitless].
}

MECHANICAL_EFFICIENCY: dict[DietType, float] = {
    DietType.HERBIVORE: 0.9,
    # Toy value [unitless].
    DietType.CARNIVORE: 0.8,
    # Toy Value [unitless]
}

PREY_MASS_SCALING_TERMS: dict[MetabolicType, dict[TaxaType, tuple[float, float]]] = {
    MetabolicType.ENDOTHERMIC: {
        TaxaType.MAMMAL: (1.0, 1.0),
        # Toy values.
        TaxaType.BIRD: (1.0, 1.0),
        # Toy values.
    },
    MetabolicType.ECTOTHERMIC: {
        TaxaType.INSECT: (1.0, 1.0)
        # Toy values.
    },
}

LONGEVITY_SCALING_TERMS: dict[TaxaType, tuple[float, float]] = {
    TaxaType.MAMMAL: (0.25, 0.02),
    # Toy values
    TaxaType.BIRD: (0.25, 0.05),
    # Toy Values
    TaxaType.INSECT: (0.25, 0.05),
    # Toy Values
}

BOLTZMANN_CONSTANT: float = 8.617333262145e-5  # Boltzmann constant [eV/K]

TEMPERATURE: float = 37.0  # Toy temperature for setting up metabolism [C].

REPRODUCTION_ENERGY_MULTIPLIER: float = 1.5  # Toy value for thresholding reproduction
REPRODUCTION_ENERGY_COST_MULTIPLIER: float = 0.5  # Toy value for reproduction costs

DECAY_FRACTION_EXCREMENT: float = 0.5
"""Fraction of excrement that is assumed to decay rather than be consumed [unitless].

TODO - The number given here is very much made up. In future, we either need to find a
way of estimating this from data, or come up with a smarter way of handling this
process.
"""

<<<<<<< HEAD
DECAY_FRACTION_CARCASSES: float = 0.2
"""Fraction of carcass biomass that is assumed to decay rather than be consumed.

[unitless]. TODO - The number given here is very much made up, see
:attr:`DECAY_FRACTION_EXCREMENT` for details of how this should be changed in future.
"""
=======
ENERGY_PERCENTILE_THRESHOLD: float = 0.5  # Toy value for initiating migration
>>>>>>> 6909269d
<|MERGE_RESOLUTION|>--- conflicted
+++ resolved
@@ -143,6 +143,8 @@
 REPRODUCTION_ENERGY_MULTIPLIER: float = 1.5  # Toy value for thresholding reproduction
 REPRODUCTION_ENERGY_COST_MULTIPLIER: float = 0.5  # Toy value for reproduction costs
 
+ENERGY_PERCENTILE_THRESHOLD: float = 0.5  # Toy value for initiating migration
+
 DECAY_FRACTION_EXCREMENT: float = 0.5
 """Fraction of excrement that is assumed to decay rather than be consumed [unitless].
 
@@ -151,13 +153,9 @@
 process.
 """
 
-<<<<<<< HEAD
 DECAY_FRACTION_CARCASSES: float = 0.2
 """Fraction of carcass biomass that is assumed to decay rather than be consumed.
 
 [unitless]. TODO - The number given here is very much made up, see
 :attr:`DECAY_FRACTION_EXCREMENT` for details of how this should be changed in future.
-"""
-=======
-ENERGY_PERCENTILE_THRESHOLD: float = 0.5  # Toy value for initiating migration
->>>>>>> 6909269d
+"""