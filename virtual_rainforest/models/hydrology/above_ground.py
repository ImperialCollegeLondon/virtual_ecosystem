"""The ``models.hydrology.above_ground`` module simulates the above-ground hydrological
processes for the Virtual Rainforest. At the moment, this includes rain water
interception by the canopy, soil evaporation, and all functions related to surface
runoff.
"""  # noqa: D205, D415

from math import sqrt
from typing import Optional, Union

import numpy as np
from numpy.typing import NDArray

from virtual_rainforest.core.grid import Grid
from virtual_rainforest.core.logger import LOGGER


def calculate_soil_evaporation(
    temperature: NDArray[np.float32],
    relative_humidity: NDArray[np.float32],
    atmospheric_pressure: NDArray[np.float32],
    soil_moisture: NDArray[np.float32],
    soil_moisture_residual: Union[float, NDArray[np.float32]],
    soil_moisture_capacity: Union[float, NDArray[np.float32]],
    wind_speed: Union[float, NDArray[np.float32]],
    celsius_to_kelvin: float,
    density_air: Union[float, NDArray[np.float32]],
    latent_heat_vapourisation: Union[float, NDArray[np.float32]],
    gas_constant_water_vapour: float,
    heat_transfer_coefficient: float,
) -> NDArray[np.float32]:
    r"""Calculate soil evaporation based classical bulk aerodynamic formulation.

    This function uses the so-called 'alpha' method to estimate the evaporative flux
    :cite:p:`mahfouf_comparative_1991`.
    We here use the implementation by :cite:t:`barton_parameterization_1979`:

    :math:`\alpha = \frac{1.8 * \Theta}{\Theta + 0.3}`

    :math:`E_{g} = \frac{\rho_{air}}{R_{a}} * (\alpha * q_{sat}(T_{s}) - q_{g})`

    where :math:`\Theta` is the available top soil moisture (relative volumetric water
    content), :math:`E_{g}` is the evaporation flux (W m-2), :math:`\rho_{air}` is the
    density of air (kg m-3), :math:`R_{a}` is the aerodynamic resistance (unitless),
    :math:`q_{sat}(T_{s})` (unitless) is the saturated specific humidity, and
    :math:`q_{g}` is the surface specific humidity (unitless).

    TODO add references
    TODO move constants to HydroConsts or CoreConstants and check values

    Args:
        temperature: air temperature at reference height, [C]
        relative_humidity: relative humidity at reference height, []
        atmospheric_pressure: atmospheric pressure at reference height, [kPa]
        soil_moisture: Volumetric relative water content, [unitless]
        soil_moisture_residual: residual soil moisture, [unitless]
        soil_moisture_capacity: soil moisture capacity, [unitless]
        wind_speed: wind speed at reference height, [m s-1]
        celsius_to_kelvin: factor to convert teperature from Celsius to Kelvin
        density_air: density if air, [kg m-3]
        latent_heat_vapourisation: latent heat of vapourisation, [J kg-1]
        gas_constant_water_vapour: gas constant for water vapour, [J kg-1 K-1]
        heat_transfer_coefficient: heat transfer coefficient of air

    Returns:
        soil evaporation, [mm]
    """

    # Convert temperature to Kelvin
    temperature_k = temperature + celsius_to_kelvin

    # Available soil moisture
    soil_moisture_free = np.clip(
        (soil_moisture - soil_moisture_residual),
        0.0,
        (soil_moisture_capacity - soil_moisture_residual),
    )

    # Estimate alpha using the Barton (1979) equation
    barton_ratio = (1.8 * soil_moisture_free) / (soil_moisture_free + 0.3)
    alpha = np.where(barton_ratio > 1, 1, barton_ratio)

    saturation_vapour_pressure = 0.6112 * np.exp(
        (17.67 * (temperature_k)) / (temperature_k + 243.5)
    )

    pressure_deficit = atmospheric_pressure - saturation_vapour_pressure
    saturated_specific_humidity = (
        gas_constant_water_vapour / latent_heat_vapourisation
    ) * (saturation_vapour_pressure / pressure_deficit)

    specific_humidity_air = (relative_humidity * saturated_specific_humidity) / 100

    aerodynamic_resistance = heat_transfer_coefficient / wind_speed**2

    evaporative_flux = (density_air / aerodynamic_resistance) * (  # W/m2
        alpha * saturation_vapour_pressure - specific_humidity_air
    )

    # Return surface evaporation, [mm]
    return (evaporative_flux / latent_heat_vapourisation).squeeze()


def find_lowest_neighbour(
    neighbours: list[np.ndarray],
    elevation: np.ndarray,
) -> list[int]:
    """Find lowest neighbour for each grid cell from digital elevation model.

    This function finds the cell IDs of the lowest neighbour for each grid cell. This
    can be used to determine in which direction surface runoff flows.

    Args:
        neighbours: list of neighbour IDs
        elevation: elevation, [m]

    Returns:
        list of lowest neighbour IDs
    """
    lowest_neighbour = []
    for cell_id, neighbors_id in enumerate(neighbours):
        downstream_id_loc = np.argmax(elevation[cell_id] - elevation[neighbors_id])
        lowest_neighbour.append(neighbors_id[downstream_id_loc])

    return lowest_neighbour


def find_upstream_cells(lowest_neighbour: list[int]) -> list[list[int]]:
    """Find all upstream cell IDs for all grid cells.

    This function identifies all cell IDs that are upstream of each grid cell. This can
    be used to calculate the water flow that goes though a grid cell.

    Args:
        lowest_neighbour: list of lowest neighbour cell_ids

    Returns:
        lists of all upstream IDs for each grid cell
    """
    upstream_ids: list = [[] for i in range(len(lowest_neighbour))]

    for down_s, up_s in enumerate(lowest_neighbour):
        upstream_ids[up_s].append(down_s)

    return upstream_ids


def accumulate_surface_runoff(
    drainage_map: dict[int, list[int]],
    surface_runoff: np.ndarray,
    accumulated_runoff: np.ndarray,
) -> np.ndarray:
    """Calculate accumulated surface runoff for each grid cell.

    This function takes the accumulated surface runoff from the previous timestep and
    adds all surface runoff of the current time step from upstream cell IDs.

    The function currently raises a `ValueError` if accumulated runoff is negative.

    Args:
        drainage_map: dict of all upstream IDs for each grid cell
        surface_runoff: surface runoff of the current time step, [mm]
        accumulated_runoff: accumulated surface runoff from previous time step, [mm]

    Returns:
        accumulated surface runoff, [mm]
    """

    for cell_id, upstream_ids in enumerate(drainage_map.values()):
        accumulated_runoff[cell_id] += np.sum(surface_runoff[upstream_ids])

    if (accumulated_runoff < 0.0).any():
        to_raise = ValueError("The accumulated surface runoff should not be negative!")
        LOGGER.error(to_raise)
        raise to_raise

    return accumulated_runoff


def calculate_drainage_map(grid: Grid, elevation: np.ndarray) -> dict[int, list[int]]:
    """Calculate drainage map based on digital elevation model.

    This function finds the lowest neighbour for each grid cell, identifies all upstream
    IDs and creates a dictionary that provides all upstream cell IDs for each grid
    cell. This function currently supports only square grids.

    Args:
        grid: grid object
        elevation: elevation, [m]

    Returns:
        dictionary of cell IDs and their upstream neighbours

    TODO move this to core.grid once we decided on common use
    """

    if grid.grid_type != "square":
        to_raise = ValueError("This grid type is currently not supported!")
        LOGGER.error(to_raise)
        raise to_raise

    grid.set_neighbours(distance=sqrt(grid.cell_area))
    lowest_neighbours = find_lowest_neighbour(grid.neighbours, elevation)
    upstream_ids = find_upstream_cells(lowest_neighbours)

    return dict(enumerate(upstream_ids))


def estimate_interception(
    leaf_area_index: NDArray[np.float32],
    precipitation: NDArray[np.float32],
    intercept_param_1: float,
    intercept_param_2: float,
    intercept_param_3: float,
    veg_density_param: float,
) -> NDArray[np.float32]:
    r"""Estimate canopy interception.

    This function estimates canopy interception using the following storage-based
    equation after :cite:t:`aston_rainfall_1979` and :cite:t:`merriam_note_1960` as
    implemented in :cite:t:`van_der_knijff_lisflood_2010` :

    :math:`Int = S_{max} * [1 - e \frac{(-k*R*\delta t}{S_{max}})]`

    where :math:`Int` [mm] is the interception per time step, :math:`S_{max}` [mm] is
    the maximum interception, :math:`R` is the rainfall intensity per time step [mm] and
    the factor :math:`k` accounts for the density of the vegetation.

    :math:`S_{max}` is calculated using an empirical equation
    :cite:p:`von_hoyningen-huene_interzeption_1981`:

      .. math::
        :nowrap:

        \[
            S_{max} =
                \begin{cases}
                    0.935 + 0.498 \cdot \text{LAI} - 0.00575 \cdot \text{LAI}^{2},
                      & \text{LAI} > 0.1 \\
                    0, &  \text{LAI} \le 0.1,
                \end{cases}
        \]

    where LAI is the average Leaf Area Index [m2 m-2]. :math:`k` is estimated as:

    :math:`k=0.046 * LAI`

    Args:
        leaf_area_index: leaf area index summed over all canopy layers, [m2 m-2]
        precipitation: precipitation, [mm]
        intercept_parameter_1: Parameter in equation that estimates maximum canopy
            interception capacity
        intercept_parameter_2: Parameter in equation that estimates maximum canopy
            interception capacity
        intercept_parameter_3: Parameter in equation that estimates maximum canopy
            interception capacity
        veg_density_param: Parameter used to estimate vegetation density for maximum
            canopy interception capacity estimate

    Returns:
        interception, [mm]
    """

    capacity = (
        intercept_param_1
        + intercept_param_2 * leaf_area_index
        - intercept_param_3 * leaf_area_index**2
    )
    max_capacity = np.where(leaf_area_index > 0.1, capacity, 0)

    canopy_density_factor = veg_density_param * leaf_area_index

    return np.nan_to_num(
        max_capacity
        * (1 - np.exp(-canopy_density_factor * precipitation / max_capacity)),
        nan=0.0,
    )


<<<<<<< HEAD
def calculate_bypass_flow(
    top_soil_moisture: NDArray[np.float32],
    sat_top_soil_moisture: NDArray[np.float32],
    available_water: NDArray[np.float32],
    infiltration_shape_parameter: float,
) -> NDArray[np.float32]:
    r"""Calculate preferential bypass flow.

    Bypass flow is here defined as the flow that bypasses the soil matrix and drains
    directly to the groundwater. During each time step, a fraction of the water that is
    available for infiltration is added to the groundwater directly (i.e. without first
    entering the soil matrix). It is assumed that this fraction is a power function of
    the relative saturation of the superficial and upper soil layers. This results in
    the following equation (after :cite:t:`van_der_knijff_lisflood_2010`):

    :math:`D_{pref, gw} = W_{av} * (\frac{w_{1}}{w_{s1}})^{c_{pref}}`

    where :math:`D_{pref, gw}` is the amount of preferential flow per time step [mm],
    :math:`W_{av}` is the amount of water that is available for infiltration, and
    :math:`c_{pref}` is an empirical shape parameter. This parameter affects how much of
    the water available for infiltration goes directly to groundwater via preferential
    bypass flow; a value of 0 means all surface water goes directly to groundwater, a
    value of 1 gives a linear relation between soil moisture and bypass flow.
    The equation returns a preferential flow component that becomes increasingly
    important as the soil gets wetter.

    Args:
        top_soil_moisture: soil moisture of top soil layer, [mm]
        sat_top_soil_moisture: soil moisture of top soil layer at saturation, [mm]
        available_water: amount of water available for infiltration, [mm]
        infiltration_shape_parameter: shape parameter for infiltration

    Returns:
        preferential bypass flow, [mm]
    """

    return (
        available_water
        * (top_soil_moisture / sat_top_soil_moisture) ** infiltration_shape_parameter
    )
=======
def distribute_monthly_rainfall(
    total_monthly_rainfall: NDArray[np.float32],
    num_days: int,
    seed: Optional[int] = None,
) -> NDArray[np.float32]:
    """Distributes total monthly rainfall over the specified number of days.

    At the moment, this function allocates each millimeter of monthly rainfall to a
    randomly selected day. In the future, this allocation could be based on observed
    rainfall patterns.

    Args:
        total_monthly_rainfall: Total monthly rainfall, [mm]
        num_days: Number of days to distribute the rainfall over
        seed: seed for random number generator, optional

    Returns:
        An array containing the daily rainfall amounts, [mm]
    """
    rng = np.random.default_rng(seed)

    daily_rainfall_data = []
    for rainfall in total_monthly_rainfall:
        daily_rainfall = np.zeros(num_days)

        for _ in range(int(rainfall)):
            day = rng.integers(0, num_days, seed)  # Randomly select a day
            daily_rainfall[day] += 1.0  # Add 1.0 mm of rainfall to the selected day

        daily_rainfall *= rainfall / np.sum(daily_rainfall)
        daily_rainfall_data.append(daily_rainfall)

    return np.nan_to_num(np.array(daily_rainfall_data), nan=0.0)
>>>>>>> db9cb87a
<|MERGE_RESOLUTION|>--- conflicted
+++ resolved
@@ -276,7 +276,41 @@
     )
 
 
-<<<<<<< HEAD
+def distribute_monthly_rainfall(
+    total_monthly_rainfall: NDArray[np.float32],
+    num_days: int,
+    seed: Optional[int] = None,
+) -> NDArray[np.float32]:
+    """Distributes total monthly rainfall over the specified number of days.
+
+    At the moment, this function allocates each millimeter of monthly rainfall to a
+    randomly selected day. In the future, this allocation could be based on observed
+    rainfall patterns.
+
+    Args:
+        total_monthly_rainfall: Total monthly rainfall, [mm]
+        num_days: Number of days to distribute the rainfall over
+        seed: seed for random number generator, optional
+
+    Returns:
+        An array containing the daily rainfall amounts, [mm]
+    """
+    rng = np.random.default_rng(seed)
+
+    daily_rainfall_data = []
+    for rainfall in total_monthly_rainfall:
+        daily_rainfall = np.zeros(num_days)
+
+        for _ in range(int(rainfall)):
+            day = rng.integers(0, num_days, seed)  # Randomly select a day
+            daily_rainfall[day] += 1.0  # Add 1.0 mm of rainfall to the selected day
+
+        daily_rainfall *= rainfall / np.sum(daily_rainfall)
+        daily_rainfall_data.append(daily_rainfall)
+
+    return np.nan_to_num(np.array(daily_rainfall_data), nan=0.0)
+
+
 def calculate_bypass_flow(
     top_soil_moisture: NDArray[np.float32],
     sat_top_soil_moisture: NDArray[np.float32],
@@ -316,39 +350,4 @@
     return (
         available_water
         * (top_soil_moisture / sat_top_soil_moisture) ** infiltration_shape_parameter
-    )
-=======
-def distribute_monthly_rainfall(
-    total_monthly_rainfall: NDArray[np.float32],
-    num_days: int,
-    seed: Optional[int] = None,
-) -> NDArray[np.float32]:
-    """Distributes total monthly rainfall over the specified number of days.
-
-    At the moment, this function allocates each millimeter of monthly rainfall to a
-    randomly selected day. In the future, this allocation could be based on observed
-    rainfall patterns.
-
-    Args:
-        total_monthly_rainfall: Total monthly rainfall, [mm]
-        num_days: Number of days to distribute the rainfall over
-        seed: seed for random number generator, optional
-
-    Returns:
-        An array containing the daily rainfall amounts, [mm]
-    """
-    rng = np.random.default_rng(seed)
-
-    daily_rainfall_data = []
-    for rainfall in total_monthly_rainfall:
-        daily_rainfall = np.zeros(num_days)
-
-        for _ in range(int(rainfall)):
-            day = rng.integers(0, num_days, seed)  # Randomly select a day
-            daily_rainfall[day] += 1.0  # Add 1.0 mm of rainfall to the selected day
-
-        daily_rainfall *= rainfall / np.sum(daily_rainfall)
-        daily_rainfall_data.append(daily_rainfall)
-
-    return np.nan_to_num(np.array(daily_rainfall_data), nan=0.0)
->>>>>>> db9cb87a
+    )