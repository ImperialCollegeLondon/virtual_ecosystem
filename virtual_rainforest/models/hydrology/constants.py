"""The :mod:`~virtual_rainforest.models.hydrology.constants` module contains a set of
dataclasses containing and parameters required by the
:mod:`~virtual_rainforest.models.hydrology.hydrology_model`. These parameters are
constants in that they should not be changed during a particular simulation.

TODO Soil parameters vary strongly with soil type and will require literature search and
sensitivity analysis to produce meaningful results. The current default values are just
examples within reasonable bounds.
"""  # noqa: D205, D415

from dataclasses import dataclass


@dataclass(frozen=True)
class HydroConsts:
    """Dataclass to store all constants for the `hydrology` model."""

    soil_moisture_capacity: float = 0.9
    """Soil moisture capacity, also known as field capacity or water holding capacity,
    refers to the maximum amount of water that a soil can retain against the force of
    gravity after it has been saturated and excess water has drained away. The value is
    soil type specific, the format here is volumentic relative water content (unitless,
    between 0 and 1).
    """

    soil_moisture_residual: float = 0.1
    """Residual soil moisture refers to the water that remains in the soil after
    prolonged drainage due to the force of gravity. It is the water that is tightly held
    by soil particles and is not easily available for plant roots to extract. The value
    is soil specific, the format here is volumentic relative water content (unitless,
    between 0 and 1).
    """

    hydraulic_conductivity: float = 0.001
    """Hydraulic conductivity (m/s) is the measure of a soil's ability to transmit water
    through its pores. More specifically, is defined as the volumetric flow rate of
    water passing through a unit cross-sectional area of soil under a unit hydraulic
    gradient (pressure difference).
    """

    hydraulic_gradient: float = 0.01
    """The hydraulic gradient (m/m) is a measure of the change in hydraulic head
    (pressure) per unit of distance in a particular direction within a fluid or porous
    medium, such as soil or an aquifer. It represents the driving force behind the
    movement of water and indicates the direction in which water will flow.
    """

    seconds_to_day: float = 86400
    """Factor to convert variable unit from seconds to day."""

    nonlinearily_parameter: float = 2.0
    """Nonlinearity parameter n (dimensionless) in Mualem-van Genuchten model for
    hydraulic conductivity :cite:p:`van_genuchten_closed-form_1980`."""

    meters_to_mm: float = 1000
    """Factor to convert variable unit from meters to millimeters."""

    celsius_to_kelvin: float = 273.15
    """Factor to convert variable unit from Celsius to Kelvin."""

    density_air: float = 1.225
    """Density of air under standard atmosphere, kg m-3"""

    latent_heat_vapourisation: float = 2.45
    """Latent heat of vapourisation under standard atmosphere, MJ kg-1"""

    gas_constant_water_vapour: float = 461.51
    """Gas constant for water vapour, J kg-1 K-1"""

    heat_transfer_coefficient: float = 12.5
    """Heat transfer coefficient, :cite:p:`van_de_griend_bare_1994` """

    stream_flow_capacity: float = 5000.0
    """Stream flow capacity, mm per timestep. This is curretly an arbitrary value, but
    could be used in the future to flag flood events."""

    intercept_param_1: float = 0.935
    """Parameter in equation that estimates maximum canopy interception capacity after
    :cite:t:`von_hoyningen-huene_interzeption_1981`."""

    intercept_param_2: float = 0.498
    """Parameter in equation that estimates maximum canopy interception capacity after
    :cite:t:`von_hoyningen-huene_interzeption_1981`."""

    intercept_param_3: float = 0.00575
    """Parameter in equation that estimates maximum canopy interception capacity after
    :cite:t:`von_hoyningen-huene_interzeption_1981`."""

    veg_density_param: float = 0.046
    """Parameter used to estimate vegetation density for maximum canopy interception
    capacity estimate after :cite:t:`von_hoyningen-huene_interzeption_1981`."""

    groundwater_capacity: float = 500
    """Ground water storage capacity in relative volumetric water content. This might be
    replaced with the implementation of below ground horizontal flow."""

    infiltration_shape_parameter: float = 1.0
    """Empirical shape parameter that affects how much of the water available for
    infiltration goes directly to groundwater via preferential bypass flow. A value of
    0 means all surface water goes directly to groundwater, a value of 1 gives a linear
    relation between soil moisture and bypass flow."""

<<<<<<< HEAD
    max_percolation_rate_uzlz: float = 1
    """Maximum perclation rate between pper and lower groundwater zone, [mm d-1]"""

    groundwater_loss: float = 1
    """Constant amount of water that never rejoins the river channel and is lost beyond
    the catchment boundaries or to deep groundwater systems, [mm]"""

    reservoir_const_upper_groundwater: float = 20
    """Reservoir constant for the upper groundwater layer, [days]"""

    reservoir_const_lower_groundwater: float = 20
    """Reservoir constant for the lower groundwater layer, [days]"""
=======
    air_entry_water_potential: float = -3.815
    """Water potential at which soil pores begin to aerate [kPa].

    The constant is used to estimate soil water potential from soil moisture. As this
    estimation is a stopgap this constant probably shouldn't become a core constant. The
    value is the average across all soil types found in
    :cite:t:`cosby_statistical_1984`. In future, this could be calculated based on soil
    texture.
    """

    water_retention_curvature: float = -7.22
    """Curvature of the water retention curve.

    The value is the average across all soil types found in
    :cite:t:`cosby_statistical_1984`; see documentation for
    :attr:`air_entry_water_potential` for further details.
    """
>>>>>>> fe32aebe
<|MERGE_RESOLUTION|>--- conflicted
+++ resolved
@@ -100,20 +100,6 @@
     0 means all surface water goes directly to groundwater, a value of 1 gives a linear
     relation between soil moisture and bypass flow."""
 
-<<<<<<< HEAD
-    max_percolation_rate_uzlz: float = 1
-    """Maximum perclation rate between pper and lower groundwater zone, [mm d-1]"""
-
-    groundwater_loss: float = 1
-    """Constant amount of water that never rejoins the river channel and is lost beyond
-    the catchment boundaries or to deep groundwater systems, [mm]"""
-
-    reservoir_const_upper_groundwater: float = 20
-    """Reservoir constant for the upper groundwater layer, [days]"""
-
-    reservoir_const_lower_groundwater: float = 20
-    """Reservoir constant for the lower groundwater layer, [days]"""
-=======
     air_entry_water_potential: float = -3.815
     """Water potential at which soil pores begin to aerate [kPa].
 
@@ -131,4 +117,16 @@
     :cite:t:`cosby_statistical_1984`; see documentation for
     :attr:`air_entry_water_potential` for further details.
     """
->>>>>>> fe32aebe
+
+    max_percolation_rate_uzlz: float = 1
+    """Maximum perclation rate between pper and lower groundwater zone, [mm d-1]"""
+
+    groundwater_loss: float = 1
+    """Constant amount of water that never rejoins the river channel and is lost beyond
+    the catchment boundaries or to deep groundwater systems, [mm]"""
+
+    reservoir_const_upper_groundwater: float = 20
+    """Reservoir constant for the upper groundwater layer, [days]"""
+
+    reservoir_const_lower_groundwater: float = 20
+    """Reservoir constant for the lower groundwater layer, [days]"""