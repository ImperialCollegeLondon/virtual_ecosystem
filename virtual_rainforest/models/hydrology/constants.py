--- conflicted
+++ resolved
@@ -100,10 +100,6 @@
     0 means all surface water goes directly to groundwater, a value of 1 gives a linear
     relation between soil moisture and bypass flow."""
 
-<<<<<<< HEAD
-    shading_parameter: float = 0.5
-    """Parameter that reduced potential soil evaporation to shaded soil evaporation."""
-=======
     air_entry_water_potential: float = -3.815
     """Water potential at which soil pores begin to aerate [kPa].
 
@@ -121,4 +117,6 @@
     :cite:t:`cosby_statistical_1984`; see documentation for
     :attr:`air_entry_water_potential` for further details.
     """
->>>>>>> fe32aebe
+
+    shading_parameter: float = 0.5
+    """Parameter that reduced potential soil evaporation to shaded soil evaporation."""