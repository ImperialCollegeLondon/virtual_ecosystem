"""The :mod:`~virtual_rainforest.models.hydrology.constants` module contains a set of
dataclasses containing and parameters required by the
:mod:`~virtual_rainforest.models.hydrology.hydrology_model`. These parameters are
constants in that they should not be changed during a particular simulation.

TODO Soil parameters vary strongly with soil type and will require literature search and
sensitivity analysis to produce meaningful results. The current default values are just
examples within reasonable bounds.
"""  # noqa: D205, D415

from dataclasses import dataclass


@dataclass(frozen=True)
class HydroConsts:
    """Dataclass to store all constants for the `hydrology` model."""

    soil_moisture_capacity: float = 0.9
    """Soil moisture capacity, also known as field capacity or water holding capacity,
    refers to the maximum amount of water that a soil can retain against the force of
    gravity after it has been saturated and excess water has drained away. The value is
    soil type specific, the format here is volumentic relative water content (unitless,
    between 0 and 1).
    """

    soil_moisture_residual: float = 0.1
    """Residual soil moisture refers to the water that remains in the soil after
    prolonged drainage due to the force of gravity. It is the water that is tightly held
    by soil particles and is not easily available for plant roots to extract. The value
    is soil specific, the format here is volumentic relative water content (unitless,
    between 0 and 1).
    """

    hydraulic_conductivity: float = 0.001
    """Hydraulic conductivity (m/s) is the measure of a soil's ability to transmit water
    through its pores. More specifically, is defined as the volumetric flow rate of
    water passing through a unit cross-sectional area of soil under a unit hydraulic
    gradient (pressure difference).
    """

    hydraulic_gradient: float = 0.01
    """The hydraulic gradient (m/m) is a measure of the change in hydraulic head
    (pressure) per unit of distance in a particular direction within a fluid or porous
    medium, such as soil or an aquifer. It represents the driving force behind the
    movement of water and indicates the direction in which water will flow.
    """

    seconds_to_day: float = 86400
    """Factor to convert variable unit from seconds to day."""

    nonlinearily_parameter: float = 2.0
    """Nonlinearity parameter n (dimensionless) in Mualem-van Genuchten model for
    hydraulic conductivity :cite:p:`van_genuchten_closed-form_1980`."""

    meters_to_mm: float = 1000
    """Factor to convert variable unit from meters to millimeters."""

    celsius_to_kelvin: float = 273.15
    """Factor to convert variable unit from Celsius to Kelvin."""

    density_air: float = 1.225
    """Density of air under standard atmosphere, kg m-3"""

    latent_heat_vapourisation: float = 2.45
    """Latent heat of vapourisation under standard atmosphere, MJ kg-1"""

    gas_constant_water_vapour: float = 461.51
    """Gas constant for water vapour, J kg-1 K-1"""

    heat_transfer_coefficient: float = 12.5
    """Heat transfer coefficient, :cite:p:`van_de_griend_bare_1994` """

    stream_flow_capacity: float = 5000.0
    """Stream flow capacity, mm per timestep. This is curretly an arbitrary value, but
    could be used in the future to flag flood events."""

    intercept_param_1: float = 0.935
    """Parameter in equation that estimates maximum canopy interception capacity after
    :cite:t:`von_hoyningen-huene_interzeption_1981`."""

    intercept_param_2: float = 0.498
    """Parameter in equation that estimates maximum canopy interception capacity after
    :cite:t:`von_hoyningen-huene_interzeption_1981`."""

    intercept_param_3: float = 0.00575
    """Parameter in equation that estimates maximum canopy interception capacity after
    :cite:t:`von_hoyningen-huene_interzeption_1981`."""

    veg_density_param: float = 0.046
    """Parameter used to estimate vegetation density for maximum canopy interception
    capacity estimate after :cite:t:`von_hoyningen-huene_interzeption_1981`."""

    groundwater_capacity: float = 500
    """Ground water storage capacity in relative volumetric water content. This might be
    replaced with the implementation of below ground horizontal flow."""

    alpha: float = 0.3
<<<<<<< HEAD
    """Dimensionless parameter alpha in van Genuchten model that corresponds
    approximately to the inverse of the air-entry value, [kPa-1]"""

    max_percolation_rate_uzlz: float = 1
    """maximum perclation rate between pper and lower groundwater zone, [mm d-1]"""

    groundwater_loss: float = 1
    """constant amount of water that never rejoins the river channel and is lost beyond
    the catchment boundaries or to deep groundwater systems, [mm]"""

    reservoir_const_upper_groundwater: float = 20
    """reservoir constant for the upper groundwater layer, [days]"""

    reservoir_const_lower_groundwater: float = 20
    """reservoir constant for the lower groundwater layer, [days]"""
=======
    r"""Dimensionless parameter :math:`alpha` in van Genuchten model that corresponds
    approximately to the inverse of the air-entry value, [kPa-1]
    :cite:p:`van_genuchten_closed-form_1980`"""

    infiltration_shape_parameter: float = 1.0
    """Empirical shape parameter that affects how much of the water available for
    infiltration goes directly to groundwater via preferential bypass flow. A value of
    0 means all surface water goes directly to groundwater, a value of 1 gives a linear
    relation between soil moisture and bypass flow."""
>>>>>>> da5ceca9
<|MERGE_RESOLUTION|>--- conflicted
+++ resolved
@@ -95,9 +95,15 @@
     replaced with the implementation of below ground horizontal flow."""
 
     alpha: float = 0.3
-<<<<<<< HEAD
-    """Dimensionless parameter alpha in van Genuchten model that corresponds
-    approximately to the inverse of the air-entry value, [kPa-1]"""
+    r"""Dimensionless parameter :math:`alpha` in van Genuchten model that corresponds
+    approximately to the inverse of the air-entry value, [kPa-1]
+    :cite:p:`van_genuchten_closed-form_1980`"""
+
+    infiltration_shape_parameter: float = 1.0
+    """Empirical shape parameter that affects how much of the water available for
+    infiltration goes directly to groundwater via preferential bypass flow. A value of
+    0 means all surface water goes directly to groundwater, a value of 1 gives a linear
+    relation between soil moisture and bypass flow."""
 
     max_percolation_rate_uzlz: float = 1
     """maximum perclation rate between pper and lower groundwater zone, [mm d-1]"""
@@ -110,15 +116,4 @@
     """reservoir constant for the upper groundwater layer, [days]"""
 
     reservoir_const_lower_groundwater: float = 20
-    """reservoir constant for the lower groundwater layer, [days]"""
-=======
-    r"""Dimensionless parameter :math:`alpha` in van Genuchten model that corresponds
-    approximately to the inverse of the air-entry value, [kPa-1]
-    :cite:p:`van_genuchten_closed-form_1980`"""
-
-    infiltration_shape_parameter: float = 1.0
-    """Empirical shape parameter that affects how much of the water available for
-    infiltration goes directly to groundwater via preferential bypass flow. A value of
-    0 means all surface water goes directly to groundwater, a value of 1 gives a linear
-    relation between soil moisture and bypass flow."""
->>>>>>> da5ceca9
+    """reservoir constant for the lower groundwater layer, [days]"""