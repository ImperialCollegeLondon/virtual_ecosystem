--- conflicted
+++ resolved
@@ -195,18 +195,11 @@
 
         At the moment, this function initializes variables that are required to run the
         first update(). For the within grid cell hydrology, soil moisture is initialised
-<<<<<<< HEAD
         homogenously for all soil layers and groundwater storage is set to 90 percent of
         it's capacity. This design might change with the
-        implementation of the SPLASH model in the plant module which will take care of
-        the above-ground hydrology. Air temperature and relative humidity below the
-        canopy are set to the 2 m reference values.
-=======
-        homogenously for all soil layers. This design might change with the
         implementation of the SPLASH model :cite:p:`davis_simple_2017` in the plant
         model which will take care of the above-ground hydrology. Air temperature and
         relative humidity below the canopy are set to the 2 m reference values.
->>>>>>> da5ceca9
 
         For the hydrology across the grid (above-/below-ground and accumulated runoff),
         this function uses the upstream neighbours of each grid cell (see
