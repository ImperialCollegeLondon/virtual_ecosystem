--- conflicted
+++ resolved
@@ -218,13 +218,8 @@
             .rename("air_temperature")
             .assign_coords(
                 coords={
-<<<<<<< HEAD
-                    "layers": [self.layer_roles.index("surface")],
+                    "layers": [self.layer_structure.layer_roles.index("surface")],
                     "layer_roles": ("layers", ["surface"]),
-=======
-                    "layers": [self.layer_structure.layer_roles.index("subcanopy")],
-                    "layer_roles": ("layers", ["subcanopy"]),
->>>>>>> 76f19065
                     "cell_id": self.data.grid.cell_id,
                 },
             )
@@ -238,8 +233,7 @@
             .rename("relative_humidity")
             .assign_coords(
                 coords={
-<<<<<<< HEAD
-                    "layers": [self.layer_roles.index("surface")],
+                    "layers": [self.layer_structure.layer_roles.index("surface")],
                     "layer_roles": ("layers", ["surface"]),
                     "cell_id": self.data.grid.cell_id,
                 },
@@ -253,12 +247,8 @@
             .rename("wind_speed")
             .assign_coords(
                 coords={
-                    "layers": [self.layer_roles.index("surface")],
+                    "layers": [self.layer_structure.layer_roles.index("surface")],
                     "layer_roles": ("layers", ["surface"]),
-=======
-                    "layers": [self.layer_structure.layer_roles.index("subcanopy")],
-                    "layer_roles": ("layers", ["subcanopy"]),
->>>>>>> 76f19065
                     "cell_id": self.data.grid.cell_id,
                 },
             )
@@ -474,16 +464,7 @@
                 soil_moisture_residual=self.model_constants.soil_moisture_residual,
                 soil_moisture_capacity=self.model_constants.soil_moisture_capacity,
                 leaf_area_index=hydro_input["leaf_area_index_sum"],
-<<<<<<< HEAD
                 wind_speed_surface=hydro_input["surface_wind_speed"],
-                celsius_to_kelvin=self.constants.celsius_to_kelvin,
-                density_air=self.constants.density_air,
-                latent_heat_vapourisation=self.constants.latent_heat_vapourisation,
-                gas_constant_water_vapour=self.constants.gas_constant_water_vapour,
-                soil_surface_heat_transfer_coefficient=(
-                    self.constants.soil_surface_heat_transfer_coefficient
-=======
-                wind_speed=0.1,  # m/s TODO wind_speed in data object
                 celsius_to_kelvin=self.model_constants.celsius_to_kelvin,
                 density_air=self.model_constants.density_air,
                 latent_heat_vapourisation=(
@@ -492,9 +473,8 @@
                 gas_constant_water_vapour=(
                     self.model_constants.gas_constant_water_vapour
                 ),
-                heat_transfer_coefficient=(
-                    self.model_constants.heat_transfer_coefficient
->>>>>>> 76f19065
+                soil_surface_heat_transfer_coefficient=(
+                    self.model_constants.soil_surface_heat_transfer_coefficient
                 ),
                 extinction_coefficient_global_radiation=(
                     self.model_constants.extinction_coefficient_global_radiation
