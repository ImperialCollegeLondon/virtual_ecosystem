--- conflicted
+++ resolved
@@ -43,12 +43,8 @@
 from virtual_rainforest.core.data import Data
 from virtual_rainforest.core.exceptions import InitialisationError
 from virtual_rainforest.core.logger import LOGGER
-<<<<<<< HEAD
-from virtual_rainforest.core.utils import set_layer_roles
 from virtual_rainforest.models.abiotic import abiotic_tools
 from virtual_rainforest.models.abiotic.constants import AbioticConsts
-=======
->>>>>>> 8bf6c66b
 from virtual_rainforest.models.hydrology import above_ground, below_ground
 from virtual_rainforest.models.hydrology.constants import HydroConsts
 
@@ -94,13 +90,6 @@
             for all layers.
         initial_groundwater_saturation: Initial level of groundwater saturation (between
             0 and 1) for all layers and grid cells identical.
-<<<<<<< HEAD
-        constants: Set of constants for the hydrology model.
-        core_constants: Set of constants shared across all models.
-
-    Raises:
-        InitialisationError: when initial soil moisture is out of bounds.
-=======
         model_constants: Set of constants for the hydrology model.
 
     Raises:
@@ -113,7 +102,6 @@
     * add time dimension to required_init_vars
     * allow for different time steps (currently only 30 days)
     * potentially move `calculate_drainage_map` to core
->>>>>>> 8bf6c66b
     """
 
     def __init__(
@@ -122,46 +110,6 @@
         core_components: CoreComponents,
         initial_soil_moisture: float,
         initial_groundwater_saturation: float,
-<<<<<<< HEAD
-        constants: HydroConsts,
-        core_constants: CoreConsts,
-        **kwargs: Any,
-    ):
-        # Sanity checks for initial soil moisture
-        if not isinstance(initial_soil_moisture, float):
-            to_raise = InitialisationError("The initial soil moisture must be a float!")
-            LOGGER.error(to_raise)
-            raise to_raise
-
-        if initial_soil_moisture < 0 or initial_soil_moisture > 1:
-            to_raise = InitialisationError(
-                "The initial soil moisture has to be between 0 and 1!"
-            )
-            LOGGER.error(to_raise)
-            raise to_raise
-
-        if initial_groundwater_saturation < 0 or initial_groundwater_saturation > 1:
-            to_raise = InitialisationError(
-                "The initial groundwater saturation has to be between 0 and 1!"
-            )
-            LOGGER.error(to_raise)
-            raise to_raise
-
-        super().__init__(data, update_interval, **kwargs)
-
-        # Create a list of layer roles
-        layer_roles = set_layer_roles(canopy_layers, soil_layers)
-
-        self.data
-        """A Data instance providing access to the shared simulation data."""
-        self.layer_roles = layer_roles
-        """A list of vertical layer roles."""
-        self.soil_layers = soil_layers
-        """The number of soil layers."""
-        self.update_interval
-        """The time interval between model updates."""
-        self.initial_soil_moisture = initial_soil_moisture
-=======
         model_constants: HydroConsts = HydroConsts(),
         **kwargs: Any,
     ):
@@ -183,14 +131,13 @@
                 raise to_raise
 
         self.initial_soil_moisture: float = initial_soil_moisture
->>>>>>> 8bf6c66b
         """Initial volumetric relative water content [unitless] for all layers and grid
         cells identical."""
         self.initial_groundwater_saturation: float = initial_groundwater_saturation
         """Initial level of groundwater saturation for all layers identical."""
         self.model_constants: HydroConsts = model_constants
         """Set of constants for the hydrology model"""
-        self.core_constants = core_constants
+        self.core_constants = core_components.core_constants
         """Set of core constants for the hydrology model"""
         self.data.grid.set_neighbours(distance=sqrt(self.data.grid.cell_area))
         """Set neighbours."""
@@ -223,34 +170,18 @@
         ]
 
         # Load in the relevant constants
-<<<<<<< HEAD
-        constants = load_constants(config, "hydrology", "HydroConsts")
-        core_constants = load_constants(config, "core", "CoreConsts")
-=======
         model_constants = load_constants(config, "hydrology", "HydroConsts")
->>>>>>> 8bf6c66b
 
         LOGGER.info(
             "Information required to initialise the hydrology model successfully "
             "extracted."
         )
         return cls(
-<<<<<<< HEAD
-            data,
-            update_interval,
-            soil_layers,
-            canopy_layers,
-            initial_soil_moisture,
-            initial_groundwater_saturation,
-            constants,
-            core_constants,
-=======
             data=data,
             core_components=core_components,
             initial_soil_moisture=initial_soil_moisture,
             initial_groundwater_saturation=initial_groundwater_saturation,
             model_constants=model_constants,
->>>>>>> 8bf6c66b
         )
 
     def setup(self) -> None:
@@ -476,7 +407,7 @@
         # Set seed for random rainfall generator
         seed: None | int = kwargs.pop("seed", None)
 
-        surface_layer_index = self.layer_roles.index("surface")
+        surface_layer_index = self.layer_structure.layer_roles.index("surface")
 
         # Select variables at relevant heights for current time step
         hydro_input = setup_hydrology_input_current_timestep(
@@ -485,9 +416,8 @@
             surface_layer_index=surface_layer_index,
             days=days,
             seed=seed,
-<<<<<<< HEAD
-            soil_moisture_capacity=self.constants.soil_moisture_capacity,
-            soil_moisture_residual=self.constants.soil_moisture_residual,
+            soil_moisture_capacity=self.model_constants.soil_moisture_capacity,
+            soil_moisture_residual=self.model_constants.soil_moisture_residual,
             core_constants=self.core_constants,
             latent_heat_vap_equ_factor_1=(
                 AbioticConsts.latent_heat_vap_equ_factor_1  # TODO constants from config
@@ -495,12 +425,6 @@
             latent_heat_vap_equ_factor_2=(
                 AbioticConsts.latent_heat_vap_equ_factor_2  # TODO constants from config
             ),
-=======
-            layer_roles=self.layer_structure.layer_roles,
-            soil_moisture_capacity=self.model_constants.soil_moisture_capacity,
-            soil_moisture_residual=self.model_constants.soil_moisture_residual,
-            meters_to_mm=self.model_constants.meters_to_mm,
->>>>>>> 8bf6c66b
         )
 
         # Create lists for output variables to store daily data
@@ -577,21 +501,10 @@
                 soil_moisture_capacity=self.model_constants.soil_moisture_capacity,
                 leaf_area_index=hydro_input["leaf_area_index_sum"],
                 wind_speed_surface=hydro_input["surface_wind_speed"],
-<<<<<<< HEAD
                 celsius_to_kelvin=self.core_constants.zero_Celsius,
                 density_air=density_air_kg,
                 latent_heat_vaporisation=latent_heat_vaporisation,
                 gas_constant_water_vapor=self.core_constants.gas_constant_water_vapor,
-=======
-                celsius_to_kelvin=self.model_constants.celsius_to_kelvin,
-                density_air=self.model_constants.density_air,
-                latent_heat_vapourisation=(
-                    self.model_constants.latent_heat_vapourisation
-                ),
-                gas_constant_water_vapour=(
-                    self.model_constants.gas_constant_water_vapour
-                ),
->>>>>>> 8bf6c66b
                 soil_surface_heat_transfer_coefficient=(
                     self.model_constants.soil_surface_heat_transfer_coefficient
                 ),
@@ -629,15 +542,6 @@
             vertical_flow = below_ground.calculate_vertical_flow(
                 soil_moisture=soil_moisture_evap / hydro_input["soil_layer_thickness"],
                 soil_layer_thickness=hydro_input["soil_layer_thickness"],  # mm
-<<<<<<< HEAD
-                soil_moisture_capacity=self.constants.soil_moisture_capacity,  # vol
-                soil_moisture_residual=self.constants.soil_moisture_residual,  # vol
-                hydraulic_conductivity=self.constants.hydraulic_conductivity,  # m/s
-                hydraulic_gradient=self.constants.hydraulic_gradient,  # m/m
-                nonlinearily_parameter=self.constants.nonlinearily_parameter,
-                groundwater_capacity=self.constants.groundwater_capacity,
-                seconds_to_day=self.core_constants.seconds_to_day,
-=======
                 soil_moisture_capacity=(
                     self.model_constants.soil_moisture_capacity
                 ),  # vol
@@ -650,8 +554,7 @@
                 hydraulic_gradient=self.model_constants.hydraulic_gradient,  # m/m
                 nonlinearily_parameter=self.model_constants.nonlinearily_parameter,
                 groundwater_capacity=self.model_constants.groundwater_capacity,
-                seconds_to_day=self.model_constants.seconds_to_day,
->>>>>>> 8bf6c66b
+                seconds_to_day=self.core_constants.seconds_to_day,
             )
             daily_lists["vertical_flow"].append(vertical_flow)
 
@@ -823,49 +726,6 @@
                 coords=self.data["layer_heights"].coords,
             )
 
-<<<<<<< HEAD
-=======
-        # Calculate accumulated runoff for each cell (me + sum of upstream neighbours)
-        new_accumulated_runoff = above_ground.accumulate_horizontal_flow(
-            drainage_map=self.drainage_map,
-            current_flow=np.array(soil_hydrology["surface_runoff"]),
-            previous_accumulated_flow=hydro_input["previous_accumulated_runoff"],
-        )
-
-        soil_hydrology["surface_runoff_accumulated"] = DataArray(
-            new_accumulated_runoff, dims="cell_id"
-        )
-
-        # Calculate subsurface accumulated flow, [mm]
-        new_subsurface_flow_accumulated = above_ground.accumulate_horizontal_flow(
-            drainage_map=self.drainage_map,
-            current_flow=np.array(
-                soil_hydrology["subsurface_flow"] + soil_hydrology["baseflow"]
-            ),
-            previous_accumulated_flow=(
-                hydro_input["previous_subsurface_flow_accumulated"]
-            ),
-        )
-
-        # Calculate total river discharge as sum of above- and below-ground flow, [mm]
-        total_river_discharge = new_accumulated_runoff + new_subsurface_flow_accumulated
-        soil_hydrology["total_river_discharge"] = DataArray(
-            total_river_discharge, dims="cell_id"
-        )
-
-        # Convert total discharge to river discharge rate, [m3 s-1]
-        river_discharge_rate = above_ground.convert_mm_flow_to_m3_per_second(
-            river_discharge_mm=total_river_discharge,
-            area=self.data.grid.cell_area,
-            days=days,
-            seconds_to_day=self.model_constants.seconds_to_day,
-            meters_to_millimeters=self.model_constants.meters_to_mm,
-        )
-        soil_hydrology["river_discharge_rate"] = DataArray(
-            river_discharge_rate, dims="cell_id"
-        )
-
->>>>>>> 8bf6c66b
         # Save last state of groundwater stoage, [mm]
         soil_hydrology["groundwater_storage"] = DataArray(
             daily_lists["groundwater_storage"][day],
