--- conflicted
+++ resolved
@@ -10,11 +10,7 @@
 the effects of topography (slope and aspect). Here, the effects of atmospheric
 filtering (elevation-dependent) and cloud cover are added to calculate photosynthetic
 photon flux density (PPFD) at the top of the canopy which is a crucial input to the
-<<<<<<< HEAD
-plant module. The implementation is based on :cite:t:`Davis:2017`.
-=======
 plant module. The implementation is based on :cite:t:`davis_simple_2017`.
->>>>>>> 31bfd217
 
 Cloud cover and surface albedo also determine how much of the shortwave radiation that
 reaches the top of the canopy is reflected and how much remains to be absorbed via
@@ -258,11 +254,7 @@
     Returns:
         photosynthetic photon flux density, [mol m-2]
 
-<<<<<<< HEAD
-    Reference: :cite:t:`Davis:2017`
-=======
     Reference: :cite:t:`davis_simple_2017`
->>>>>>> 31bfd217
     """
 
     return (1.0e-6) * flux_to_energy * (1.0 - albedo_vis) * tau * shortwave_in
