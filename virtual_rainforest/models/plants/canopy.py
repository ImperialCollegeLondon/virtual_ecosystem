--- conflicted
+++ resolved
@@ -66,11 +66,7 @@
 
 def build_canopy_arrays(
     communities: PlantCommunities, n_canopy_layers: int
-<<<<<<< HEAD
-) -> tuple[NDArray, NDArray]:
-=======
-) -> tuple[DataArray, DataArray, DataArray]:
->>>>>>> cb5501c6
+) -> tuple[NDArray, NDArray, NDArray]:
     """Converts the PlantCommunities data into canopy layer data arrays.
 
     This function takes a list of plant cohorts present in a community and uses the T
@@ -91,26 +87,14 @@
     #        PlantCohorts
 
     # Initialise list of arrays
-<<<<<<< HEAD
     layer_heights: list[NDArray[np.float32]] = []
     layer_leaf_area_index: list[NDArray[np.float32]] = []
+    layer_fapar: list[NDArray[np.float32]] = []
     cell_has_too_many_layers: list[int] = []
 
     # Loop over the communities in each cell
     for cell_id, community in communities.items():
         # Calculate the canopy model for the community in the cell and pad as needed
-        this_layer_height, this_layer_leaf_area_index = generate_canopy_model(community)
-        n_pad = n_canopy_layers - len(this_layer_height)
-
-=======
-    layer_heights: list = []
-    layer_lai: list = []
-    layer_fapar: list = []
-    cell_has_too_many_layers: list = []
-
-    # Loop over the communities in each cell
-    for cell_id, community in communities.items():
-        # Calculate the canopy model for the cell
         # TODO - note that this allows generate_canopy_model to return different sized
         #        canopy layers, which may not be true, so n_pad may be constant across
         #        communities.
@@ -118,27 +102,12 @@
         n_pad = n_canopy_layers - len(canopy_layers[0])
 
         # Record cells where the canopy breaks the config
->>>>>>> cb5501c6
         if n_pad < 0:
             cell_has_too_many_layers.append(cell_id)
             continue
 
         # If padding is needed, then pad canopy layers and the cohort canopy areas.
         if n_pad > 0:
-<<<<<<< HEAD
-            this_layer_height = np.pad(
-                this_layer_height, (0, n_pad), "constant", constant_values=np.nan
-            )
-            this_layer_leaf_area_index = np.pad(
-                this_layer_leaf_area_index,
-                (0, n_pad),
-                "constant",
-                constant_values=np.nan,
-            )
-
-        layer_heights.append(this_layer_height)
-        layer_leaf_area_index.append(this_layer_leaf_area_index)
-=======
             for idx, var in enumerate(canopy_layers):
                 canopy_layers[idx] = np.pad(
                     var, (0, n_pad), "constant", constant_values=np.nan
@@ -149,9 +118,8 @@
                 )
 
         layer_heights.append(canopy_layers[0])
-        layer_lai.append(canopy_layers[1])
+        layer_leaf_area_index.append(canopy_layers[1])
         layer_fapar.append(canopy_layers[2])
->>>>>>> cb5501c6
 
     # Bail if any cells had too many canopy layers
     if cell_has_too_many_layers:
@@ -162,17 +130,12 @@
         LOGGER.critical(msg)
         raise ConfigurationError(msg)
 
-<<<<<<< HEAD
-    # Combine into arrays
-    return np.stack(layer_heights, axis=1), np.stack(layer_leaf_area_index, axis=1)
-=======
     # Combine lists of layers by cell_id into canopy layers x cell_id arrays
     return (
         np.stack(layer_heights, axis=1),
-        np.stack(layer_lai, axis=1),
+        np.stack(layer_leaf_area_index, axis=1),
         np.stack(layer_fapar, axis=1),
     )
->>>>>>> cb5501c6
 
 
 def initialise_canopy_layers(
