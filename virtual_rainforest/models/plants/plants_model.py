"""The :mod:`~virtual_rainforest.models.plants.plants_model` module creates
:class:`~virtual_rainforest.models.plants.plants_model.PlantsModel` class as a child of
the :class:`~virtual_rainforest.core.base_model.BaseModel` class.
"""  # noqa: D205, D415

from __future__ import annotations

from typing import Any

import numpy as np
from pint import Quantity

from virtual_rainforest.core.base_model import BaseModel
from virtual_rainforest.core.constants import load_constants
from virtual_rainforest.core.data import Data
from virtual_rainforest.core.logger import LOGGER
from virtual_rainforest.models.plants.community import PlantCommunities
from virtual_rainforest.models.plants.constants import PlantsConsts
from virtual_rainforest.models.plants.functional_types import Flora
from virtual_rainforest.models.plants.functions import (
    build_canopy_arrays,
    initialise_canopy_layers,
)

# from virtual_rainforest.core.config import Config


class PlantsModel(BaseModel):
    """A class defining the plants model.

    This is currently a basic placeholder to define the main interfaces between the
    plants model and other models.

    Args:
        data: The data object to be used in the model.
        update_interval: Time to wait between updates of the model state.
        plant_functional_types: A set of plant functional types to be used in the model.
        constants: Set of constants for the plants model.
    """

    model_name = "plants"
    """An internal name used to register the model and schema"""
    lower_bound_on_time_scale = "1 day"
    """Shortest time scale that plants model can sensibly capture."""
    upper_bound_on_time_scale = "1 year"
    """Longest time scale that plants model can sensibly capture."""
    required_init_vars = (
        ("plant_cohorts_cell_id", tuple()),
        ("plant_cohorts_pft", tuple()),
        ("plant_cohorts_n", tuple()),
        ("plant_cohorts_dbh", tuple()),
    )
    """Required initialisation variables for the plants model.

    This is the set of variables and their core axes that are required in the data
    object to create a PlantsModel instance. Four variables are used to set the initial
    plant cohorts used in the model:

    * ``plant_cohorts_cell_id``: The grid cell id containing the cohort
    * ``plant_cohorts_pft``: The plant functional type of the cohort
    * ``plant_cohorts_n``: The number of individuals in the cohort
    * ``plant_cohorts_dbh``: The diameter at breast height of the individuals in metres.
    """

    # TODO - think about a shared "plant cohort" core axis that defines these, but the
    #        issue here is that the length of this is variable.

    vars_updated = (
        "leaf_area_index",  # NOTE - LAI is integrated into the full layer roles
        "layer_heights",  # NOTE - includes soil, canopy and above canopy heights
        "herbivory",
        "transpiration",
        "canopy_evaporation",
    )
    """Variables updated by the plants model."""

    def __init__(
        self,
        data: Data,
        update_interval: Quantity,
        flora: Flora,
        canopy_layers: int,
        soil_layers: int,
        constants: PlantsConsts = PlantsConsts(),
        **kwargs: Any,
    ):
        super().__init__(data, update_interval, **kwargs)

        # Save the class attributes
        self.flora = flora
        """A flora containing the plant functional types used in the plants model."""
        self.constants = constants
        """Set of constants for the plants model"""
        self.communities = PlantCommunities(data, self.flora)
        """Initialise the plant communities from the data object."""
        self.canopy_layers = canopy_layers
        """The maximum number of canopy layers."""
        self.soil_layers = soil_layers
        """The number of soil layers."""

        # Initialise and then update the canopy layers.
        # TODO - this initialisation step may move somewhere else at some point.
        self.data = initialise_canopy_layers(
            data=data,
            n_canopy_layers=self.canopy_layers,
            n_soil_layers=self.soil_layers,
        )
        """A reference to the global data object."""
        self.update_canopy_layers()

    @classmethod
    def from_config(
        cls, data: Data, config: dict[str, Any], update_interval: Quantity
    ) -> PlantsModel:
        """Factory function to initialise a plants model from configuration.

        This function returns a PlantsModel instance based on the provided configuration
        and data, raising an exception if the configuration is invalid.

        Args:
            data: A :class:`~virtual_rainforest.core.data.Data` instance.
            config: A validated :class:`~virtual_rainforest.core.config.Config`
                instance.
            update_interval: Frequency with which all models are updated

        """

<<<<<<< HEAD
        # Check if any constants have been supplied
        # Load in the relevant constants
        constants = load_constants(config, "plants", "PlantsConsts")
=======
        soil_layers = config["core"]["layers"]["soil_layers"]
        canopy_layers = config["core"]["layers"]["canopy_layers"]

        # Check if any plant constant values have been supplied
        if "plants" in config and "constants" in config["plants"]:
            # Checks that constants is config are as expected
            check_valid_constant_names(config, "plants", "PlantsConsts")
            # If an error isn't raised then generate the dataclass
            constants = PlantsConsts(**config["plants"]["constants"]["PlantsConsts"])
        else:
            # If no constants are supplied then the defaults should be used
            constants = PlantsConsts()
>>>>>>> 5b285f8b

        # Generate the flora
        flora = Flora.from_config(config=config)

        # Try and create the instance - safeguard against exceptions from __init__
        try:
            inst = cls(
                data=data,
                update_interval=update_interval,
                flora=flora,
                constants=constants,
                canopy_layers=canopy_layers,
                soil_layers=soil_layers,
            )
        except Exception as excep:
            LOGGER.critical(
                f"Error creating plants model from configuration: {str(excep)}"
            )
            raise excep

        LOGGER.info("Plants model instance generated from configuration.")
        return inst

    def setup(self) -> None:
        """Placeholder function to set up the plants model."""

    def spinup(self) -> None:
        """Placeholder function to spin up the plants model."""

    def update(self, time_index: int) -> None:
        """Update the plants model.

        Args:
            time_index: The index representing the current time step in the data object.
        """

        # TODO - estimate gpp
        # TODO - estimate growth
        self.update_canopy_layers()

    def cleanup(self) -> None:
        """Placeholder function for plants model cleanup."""

    def update_canopy_layers(self) -> None:
        """Update the canopy structure for the plant communities.

        This method calculates the canopy structure from the current state of the plant
        communities and then updates the ``layer_heights`` and ``leaf_area_index``
        arrays in the data object.
        """
        # Retrive the canopy model arrays and insert into the data object.
        canopy_heights, canopy_lai = build_canopy_arrays(
            self.communities,
            n_canopy_layers=self.canopy_layers,
        )

        # Insert the canopy layers into the data objects
        canopy_idx = np.arange(1, self.canopy_layers + 1)
        self.data["layer_heights"][canopy_idx, :] = canopy_heights
        self.data["leaf_area_index"][canopy_idx, :] = canopy_lai<|MERGE_RESOLUTION|>--- conflicted
+++ resolved
@@ -125,24 +125,12 @@
 
         """
 
-<<<<<<< HEAD
-        # Check if any constants have been supplied
-        # Load in the relevant constants
-        constants = load_constants(config, "plants", "PlantsConsts")
-=======
+        # Get required init arguments from config
         soil_layers = config["core"]["layers"]["soil_layers"]
         canopy_layers = config["core"]["layers"]["canopy_layers"]
 
-        # Check if any plant constant values have been supplied
-        if "plants" in config and "constants" in config["plants"]:
-            # Checks that constants is config are as expected
-            check_valid_constant_names(config, "plants", "PlantsConsts")
-            # If an error isn't raised then generate the dataclass
-            constants = PlantsConsts(**config["plants"]["constants"]["PlantsConsts"])
-        else:
-            # If no constants are supplied then the defaults should be used
-            constants = PlantsConsts()
->>>>>>> 5b285f8b
+        # Load in the relevant constants
+        constants = load_constants(config, "plants", "PlantsConsts")
 
         # Generate the flora
         flora = Flora.from_config(config=config)
