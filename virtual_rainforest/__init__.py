import importlib.metadata
import pkgutil
from importlib import import_module

import virtual_rainforest.models as vfm

# Import the core schema to register it
from virtual_rainforest.core import schema  # noqa: F401
<<<<<<< HEAD
=======

# Autodiscover models in the models module to add their schema and BaseModel subclass
# All modules within virtual_rainforest.model are expected to:
# - import their BaseModel subclass to the module root, for example:
#   from virtual_rainforest.models.soil.model import SoilModel  # noqa: F401
# - define a schema member, decorated with @register_schema
for module_info in pkgutil.iter_modules(vfm.__path__):
    import_module(f"virtual_rainforest.models.{module_info.name}")
>>>>>>> c77dc4cf

# Autodiscover models in the models module to add their schema and BaseModel subclass
# All modules within virtual_rainforest.model are expected to:
# - import their BaseModel subclass to the module root, for example:
#   from virtual_rainforest.models.soil.model import SoilModel  # noqa: F401
# - define a schema member, decorated with @register_schema
for module_info in pkgutil.iter_modules(vfm.__path__):
    import_module(f"virtual_rainforest.models.{module_info.name}")

    __version__ = importlib.metadata.version("virtual_rainforest")<|MERGE_RESOLUTION|>--- conflicted
+++ resolved
@@ -6,17 +6,6 @@
 
 # Import the core schema to register it
 from virtual_rainforest.core import schema  # noqa: F401
-<<<<<<< HEAD
-=======
-
-# Autodiscover models in the models module to add their schema and BaseModel subclass
-# All modules within virtual_rainforest.model are expected to:
-# - import their BaseModel subclass to the module root, for example:
-#   from virtual_rainforest.models.soil.model import SoilModel  # noqa: F401
-# - define a schema member, decorated with @register_schema
-for module_info in pkgutil.iter_modules(vfm.__path__):
-    import_module(f"virtual_rainforest.models.{module_info.name}")
->>>>>>> c77dc4cf
 
 # Autodiscover models in the models module to add their schema and BaseModel subclass
 # All modules within virtual_rainforest.model are expected to:
@@ -26,4 +15,4 @@
 for module_info in pkgutil.iter_modules(vfm.__path__):
     import_module(f"virtual_rainforest.models.{module_info.name}")
 
-    __version__ = importlib.metadata.version("virtual_rainforest")+__version__ = importlib.metadata.version("virtual_rainforest")