import importlib.metadata

# Import all module schema here to ensure that they are added to the registry
from virtual_rainforest.core import schema  # noqa
<<<<<<< HEAD
from virtual_rainforest.models.abiotic import schema  # noqa
from virtual_rainforest.models.abiotic.model import AbioticModel  # noqa
from virtual_rainforest.plants import schema  # noqa
from virtual_rainforest.soil import schema  # noqa
=======
from virtual_rainforest.models.plants import schema  # noqa
from virtual_rainforest.models.soil import schema  # noqa
>>>>>>> 7f445d9e

# Import models here so that they also end up in the registry
from virtual_rainforest.models.soil.model import SoilModel  # noqa

__version__ = importlib.metadata.version("virtual_rainforest")<|MERGE_RESOLUTION|>--- conflicted
+++ resolved
@@ -2,15 +2,10 @@
 
 # Import all module schema here to ensure that they are added to the registry
 from virtual_rainforest.core import schema  # noqa
-<<<<<<< HEAD
 from virtual_rainforest.models.abiotic import schema  # noqa
 from virtual_rainforest.models.abiotic.model import AbioticModel  # noqa
-from virtual_rainforest.plants import schema  # noqa
-from virtual_rainforest.soil import schema  # noqa
-=======
 from virtual_rainforest.models.plants import schema  # noqa
 from virtual_rainforest.models.soil import schema  # noqa
->>>>>>> 7f445d9e
 
 # Import models here so that they also end up in the registry
 from virtual_rainforest.models.soil.model import SoilModel  # noqa
