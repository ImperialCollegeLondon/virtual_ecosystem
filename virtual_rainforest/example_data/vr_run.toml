--- conflicted
+++ resolved
@@ -1,6 +1,4 @@
 [core]
-<<<<<<< HEAD
-modules = ["plants", "hydrology", "abiotic_simple", "animals", "litter", "soil"]
 
 [plants]
 a_plant_integer = 12
@@ -12,10 +10,9 @@
 [[plants.ftypes]]
 pft_name = "broadleaf"
 max_height = 50.0
-=======
+
 [hydrology]
 [abiotic_simple]
 [animals]
 [litter]
-[soil]
->>>>>>> 5b1a77d2
+[soil]