--- conflicted
+++ resolved
@@ -1,14 +1,7 @@
-<<<<<<< HEAD
-"""The :mod:`core.config` module is used to read in the various configuration files,
-validate their contents, and then configure a ready to run instance of the virtual
-rainforest model. The basic details of how this system is used can be found :doc:`here
-</virtual_rainforest/core/config>`.
-=======
 """The :mod:`~virtual_rainforest.core.config` module is used to read in the various
 configuration files, validate their contents, and then configure a ready to run instance
 of the virtual rainforest model. The basic details of how this system is used can be
 found :doc:`here </virtual_rainforest/core/config>`.
->>>>>>> a6c6492e
 
 When a new module is defined a ``JSONSchema`` file should be written, which includes the
 expected configuration tags, their expected types, and any constraints on their values
@@ -29,24 +22,9 @@
     ) as schema_file_path:
         register_schema(module_name="soil", schema_file_path=schema_file_path)
 
-<<<<<<< HEAD
 The base :mod:`virtual_rainforest` module will automatically import modules when it is
 imported, which ensures that all modules schemas are registered in
 :attr:`~virtual_rainforest.core.config.SCHEMA_REGISTRY`.
-=======
-        with schema_file.open() as f:
-            config_schema = json.load(f)
-
-        return config_schema
-
-It's important to note that the schema will only be added to the registry if the module
-``__init__`` is run. This means that somewhere in your chain of imports the module must
-be imported. Currently this is tackled by importing all active modules in the top level
-``__init__``, i.e. ``virtual_rainforest.__init__.py``. This ensures that any script
-that imports ``virtual_rainforest`` will have implicitly imported all modules which
-define schema, in turn ensuring that
-:attr:`~virtual_rainforest.core.config.SCHEMA_REGISTRY` contains all necessary schema.
->>>>>>> a6c6492e
 """  # noqa: D205, D415
 
 import json
@@ -128,17 +106,13 @@
     https://python-jsonschema.readthedocs.io/en/latest/creating/
 
     Args:
-<<<<<<< HEAD
         validator: a validator instance,
         properties: the value of the property being validated within the instance
         instance: the instance
         schema: the schema
-=======
-        validator_class: Validator to be extended
 
     Returns:
-        An extended validator class
->>>>>>> a6c6492e
+        An iterator to be applied to JSON schema entries.
     """
     for property, subschema in properties.items():
         if "default" in subschema:
