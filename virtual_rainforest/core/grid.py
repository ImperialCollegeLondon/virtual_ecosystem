"""The `core.grid` module.

The `core.grid` module is used to create the grid of cells underlying the simulation and
to identify the neighbourhood connections of cells.

TODO - set up neighbourhoods. ? store as graph (networkx - might only need a really
       lightweight graph description).
TODO - import of geojson grids? Way to link structured landscape into cells.  Can use
       data loading methods to assign values to grids? This would be a useful way of
       defining mappings though.

TODO - maybe look at libpysal if we end up needing more weights/spatial analysis stuff?
       https://pysal.org/libpysal/
"""

import json
<<<<<<< HEAD
from typing import Callable, NamedTuple, Optional, Union

import numpy as np
import numpy.typing as npt
from scipy.spatial.distance import cdist, pdist, squareform
from shapely.affinity import scale, translate
from shapely.geometry import Polygon
=======
import logging
from typing import Any, Callable

import numpy as np
from shapely.affinity import scale, translate  # type: ignore
from shapely.geometry import Polygon  # type: ignore
>>>>>>> bc45fc53

from virtual_rainforest.core.logger import LOGGER

GRID_REGISTRY: dict[str, Callable] = {}
"""A registry for different grid geometries.

This dictionary maps grid geometry types (square, hex, etc) to a function generating a
grid of that type. Users can register their own grid types using the `register_grid`
decorator.
"""


class GridStructure(NamedTuple):
    """Data structure to be returned from grid creator functions.

    The contents should be two equal length lists giving unique integer ID values
    and corresponding shapely.geometry.Polygon objects.
    """

    ids: list[int]
    polygons: list[Polygon]


def register_grid(grid_type: str) -> Callable:
    """Add a grid type and creator function to the grid registry.

    This decorator is used to add a function creating a grid layout to the registry of
    accepted grids and returning an object of class GridStructure.

    The grid_type argument is used to identify the grid creation function to be used by
    the Grid class and in configuration files.

    Args:
        grid_type: A name to be used to identify the grid creation function.
    """

    def decorator_register_grid(func: Callable) -> Callable:

        # Add the grid type to the registry
        if grid_type in GRID_REGISTRY:
            LOGGER.warning(
                "Grid type %s already exists and is being replaced", grid_type
            )
        GRID_REGISTRY[grid_type] = func

        return func

    return decorator_register_grid


@register_grid(grid_type="square")
def make_square_grid(
    cell_area: float,
    cell_nx: int,
    cell_ny: int,
    xoff: float = 0,
    yoff: float = 0,
) -> GridStructure:
    """Create a square grid.

    Args:
        cell_area: The area of each hexagon cell
        cell_nx: The number of grid cells in the X direction.
        cell_ny: The number of grid cells in the Y direction.
        xoff: An offset to use for the grid origin in the X direction.
        yoff: An offset to use for the grid origin in the Y direction.

    Returns:
        A GridStructure instance
    """

    # Create the polygon prototype object, with origin at 0,0 and area 1
    # Note coordinate order is anti-clockwise - right hand rule.
    prototype = Polygon([[0, 0], [1, 0], [1, 1], [0, 1], [0, 0]])

    # Scale to requested size and origin
    scale_factor = np.sqrt(cell_area)
    prototype = scale(prototype, xfact=scale_factor, yfact=scale_factor, origin=(0, 0))
    prototype = translate(prototype, xoff=xoff, yoff=yoff)

    # Tile the prototypes to create the grid
    cell_list = [None] * (cell_nx * cell_ny)

    # Loop over columns and rows of cells, incrementing the base coordinates
    for y_idx in range(cell_nx):
        for x_idx in range(cell_ny):
            # Define the cell id as integer count starting lower left by row
            cell_id = x_idx + (y_idx) * cell_nx
            # Store shifted geometry under cell id
            cell_list[cell_id] = translate(
                prototype, xoff=scale_factor * x_idx, yoff=scale_factor * y_idx
            )

    return GridStructure(ids=list(range(len(cell_list))), polygons=cell_list)


@register_grid(grid_type="hexagon")
def make_hex_grid(
    cell_area: float,
    cell_nx: int,
    cell_ny: int,
    xoff: float = 0,
    yoff: float = 0,
) -> GridStructure:
    """Create a hexagonal grid.

    Args:
        cell_area: The area of each hexagon cell
        cell_nx: The number of grid cells in the X direction.
        cell_ny: The number of grid cells in the Y direction.
        xoff: An offset to use for the grid origin in the X direction.
        yoff: An offset to use for the grid origin in the Y direction.

    Returns:
        A GridStructure instance
    """

    # TODO - implement grid orientation and kwargs passing
    #        https://www.redblobgames.com/grids/hexagons/

    # Create the polygon prototype object, with origin at 0,0 and area 1
    # Note coordinate order is anti-clockwise - right hand rule
    side_length_a1 = 3 ** (1 / 4) * np.sqrt(2 / 9)
    apothem_a1 = np.sqrt(3) * side_length_a1 / 2
    prototype = Polygon(
        [
            [apothem_a1, 0],
            [2 * apothem_a1, side_length_a1 * 0.5],
            [2 * apothem_a1, side_length_a1 * 1.5],
            [apothem_a1, side_length_a1 * 2],
            [0, side_length_a1 * 1.5],
            [0, side_length_a1 * 0.5],
            [apothem_a1, 0],
        ]
    )

    # Scale to requested size and origin and get side length and apothem for translation
    # when tiling the grid
    scale_factor = np.sqrt(cell_area)
    side_length = 3 ** (1 / 4) * np.sqrt(2 * (cell_area / 9))
    apothem = np.sqrt(3) * side_length / 2
    prototype = scale(prototype, xfact=scale_factor, yfact=scale_factor, origin=(0, 0))
    prototype = translate(prototype, xoff=xoff, yoff=yoff)

    # Tile the prototypes to create the grid
    cell_list = [None] * (cell_nx * cell_ny)

    # Loop over columns and rows of cells, incrementing the base coordinates
    for y_idx in range(cell_ny):
        for x_idx in range(cell_nx):
            # Define the cell id as integer count starting lower left by row
            cell_id = x_idx + (y_idx) * cell_nx
            # Store shifted geometry under cell id
            cell_list[cell_id] = translate(
                prototype,
                xoff=2 * apothem * x_idx + apothem * (y_idx % 2),
                yoff=1.5 * side_length * y_idx,
            )

    return GridStructure(ids=list(range(len(cell_list))), polygons=cell_list)


@register_grid(grid_type="triangle")
def make_triangular_grid(
    cell_area: float,
    cell_nx: int,
    cell_ny: int,
    xoff: float = 0,
    yoff: float = 0,
) -> GridStructure:
    """Create a equilateral triangular grid.

    Args:
        cell_area: The area of each triangular cell
        cell_nx: The number of grid cells in the X direction.
        cell_ny: The number of grid cells in the Y direction.
        xoff: An offset to use for the grid origin in the X direction.
        yoff: An offset to use for the grid origin in the Y direction.
    """

    # Note shapely.affinity.rotate for inversion

    raise NotImplementedError()


class Grid:
    """Define the grid of cells used in a Virtual Rainforest simulation.

    The simulation grid used in a Virtual Rainforest simulation is assumed to be a
    projected coordinate system with linear dimensions in metres. Grid cell sizes are
    set using their area in square metres and users can specify offsets to align a
    simulation grid to a particular projected coordinate system. However, the Virtual
    Rainforest codebase makes no attempt to manage or validate projection information:
    we assume that users maintain a common coordinate system across inputs.

    Args:
        grid_type: The grid type to be used, which must identify a grid creation
            function in the virtual_rainforest.core.grid.GRID_REGISTRY dictionary.
        cell_area: The area of each grid cell, in square metres.
        cell_nx: The number of cells in the grid along the x (easting) axis
        cell_ny: The number of cells in the grid along the y (northing) axis
        xoff: An offset for the grid x origin
        yoff: An offset for the grid y origin

    Attrs:
        In addition to the arguments above:

        cell_id: A list of unique integer ids for each cell.
        polygons: A list of the polygons for each cell as shapely.geometry.Polygon
            objects, in cell_id order.
        centroids: A list of the centroid of each cell as shapely.geometry.Point
            objects, in cell_id order.
        n_cells: The number of cells in the grid
        neighbours: A list giving the cell ids of the neighbours for each cell id.
    """

    def __init__(
        self,
        grid_type: str = "square",
        cell_area: float = 100,
        cell_nx: int = 10,
        cell_ny: int = 10,
        xoff: float = 0,
        yoff: float = 0,
    ) -> None:

        # Populate the attributes
        self.grid_type = grid_type
        self.cell_area = cell_area
        self.cell_nx = cell_nx
        self.cell_ny = cell_ny
        self.xoff = xoff
        self.yoff = yoff

        # Retrieve the creator function from the grid registry and handle unknowns
        creator = GRID_REGISTRY.get(self.grid_type, None)
        if creator is None:
            raise ValueError(f"The grid_type {self.grid_type} is not defined.")

        # Run the grid creation
        grid_structure = creator(
            cell_area=self.cell_area,
            cell_nx=self.cell_nx,
            cell_ny=self.cell_ny,
            xoff=self.xoff,
            yoff=self.yoff,
        )

        self.cell_id = grid_structure.ids
        self.polygons = grid_structure.polygons
        self.n_cells = len(self.cell_id)

        # Get the centroids as a numpy array
        centroids = [cell.centroid for cell in self.polygons]
        self.centroids = np.array([(gm.xy[0][0], gm.xy[1][0]) for gm in centroids])
        [cell.centroid for cell in self.polygons]

        # Define other attributes set by methods
        # TODO - this might become a networkx graph
        self._neighbours: Optional[list[npt.NDArray[np.int_]]] = None

        # Do not by default store the full distance matrix
        self._distances: Optional[npt.NDArray] = None

    @property
    def neighbours(self):
        """Return the neighbours property."""

        if self._neighbours is None:
            raise AttributeError("Neighbours not yet defined: use set_neighbours.")

        return self._neighbours

    def __repr__(self) -> str:
        """Represent a CoreGrid as a string."""
        return (
            "CoreGrid("
            f"grid_type={self.grid_type}, "
            f"cell_area={self.cell_area}, "
            f"cell_nx={self.cell_nx}, "
            f"cell_ny={self.cell_ny})"
        )

    def dumps(self, dp: int = 2, **kwargs: Any) -> str:
        """Export a grid as a GeoJSON string.

        The virtual_rainforest.core.Grid object assumes an unspecified projected
        coordinate system. As a result, GeoJSON files created by this export method do
        not strictly obey the GeoJSON specification
        (https://www.rfc-editor.org/rfc/rfc7946), which requires WGS84 coordinates to
        describe locations.

        Args:
            dp: The decimal place precision for exported coordinates
            kwargs: Arguments to json.dumps
        """

        content = self._get_geojson(dp=dp)
        return json.dumps(obj=content, **kwargs)

    def dump(self, outfile: str, dp: int = 2, **kwargs: Any) -> None:
        """Export a grid as a GeoJSON file.

        The virtual_rainforest.core.Grid object assumes an unspecified projected
        coordinate system. As a result, GeoJSON files created by this export method do
        not strictly obey the GeoJSON specification
        (https://www.rfc-editor.org/rfc/rfc7946), which requires WGS84 coordinates to
        describe locations.

        Args:
            outfile: A path used to export GeoJSON data.
            dp: The decimal place precision for exported coordinates
            kwargs: Arguments to json.dump
        """

        content = self._get_geojson(dp=dp)

        with open(outfile, "w") as outf:
            json.dump(obj=content, fp=outf, **kwargs)

    def _get_geojson(self, dp: int) -> dict:
        """Convert the grid to a GeoJSON structured dictionary.

        Args:
            dp: The number of decimal places to use in reporting locations
        """

        # Create the output feature list
        features = []

        for idx, poly in zip(self.cell_id, self.polygons):

            # Get the coordinates of the outer ring - we are not expecting any holes in
            # grid cell polygons - and wrap in a list to provide Polygon structure.
            coords = [np.round(poly.exterior.coords, decimals=dp).tolist()]

            feature = {
                "type": "Feature",
                "geometry": {
                    "type": "Polygon",
                    "coordinates": coords,
                },
                "properties": {
                    "cell_id": idx,
                    "cell_cx": np.round(self.centroids[idx][0], decimals=dp),
                    "cell_cy": np.round(self.centroids[idx][1], decimals=dp),
                },
            }

            features.append(feature)

        return {"type": "FeatureCollection", "features": features}

    def set_neighbours(
        self, edges: bool = True, vertices: bool = False, distance: float = None
    ) -> None:
        """Populate the neighbour list for a Grid object.

        This method generates a list giving the neighbours of each cell in the grid.
        The edges and vertices arguments are used to include neighbouring cells that
        share edges or vertices with a focal cell. Alternatively, a distance in metres
        from the focal cell centroid can be used to include neighbouring cells
        within that distance.

        Args:
            edges: Include cells with shared edges as neighbours.
            vertices: Include cells with shared vertices as neighbours.
            distance: A distance in metres.
        """

        # This is a lot more irritating to implement than expected. Using geometry
        # operations (as in Shapely.touches and pysal.weights.Queen/etc) turns out to be
        # unreliable for hexagon grids simply due to floating point differences. For the
        # moment, just implementing distance.

        self._neighbours = [
            np.where(self.get_distances(idx, self.cell_id) <= distance)[1]
            for idx in self.cell_id
        ]

    def get_distances(
        self,
        cell_from: Optional[Union[int, list[int]]],
        cell_to: Optional[Union[int, list[int]]],
    ) -> np.ndarray:
        """Calculate euclidean distances between cell centroids.

        This method returns a two dimensional np.array containing the Euclidean
        distances between two sets of cell ids.

        Args:
            cell_from: Either a single integer cell_id or a list of ids.
            cell_to: Either a single integer cell_id or a list of ids.

        Returns:
            A 2D np.array of Euclidean distances
        """

        cell_from = [cell_from] if isinstance(cell_from, int) else cell_from
        cell_to = [cell_to] if isinstance(cell_to, int) else cell_to

        if self._distances is None:
            return cdist(self.centroids[cell_from], self.centroids[cell_to])

        return self._distances[np.ix_(cell_from, cell_to)]

    def set_distances(
        self,
    ) -> None:
        """Populate the complete cell distance matrix for the grid.

        This stores the full distance matrix in the Grid instance, which is then used
        for quick lookup by the get_distance method. However for large grids, this
        requires a lot of memory, and so calculating distances on demand may be more
        reasonable.
        """

        self._distances = squareform(pdist(self.centroids))<|MERGE_RESOLUTION|>--- conflicted
+++ resolved
@@ -14,22 +14,13 @@
 """
 
 import json
-<<<<<<< HEAD
-from typing import Callable, NamedTuple, Optional, Union
+from typing import Any, Callable, NamedTuple, Optional, Union
 
 import numpy as np
 import numpy.typing as npt
 from scipy.spatial.distance import cdist, pdist, squareform
-from shapely.affinity import scale, translate
-from shapely.geometry import Polygon
-=======
-import logging
-from typing import Any, Callable
-
-import numpy as np
 from shapely.affinity import scale, translate  # type: ignore
 from shapely.geometry import Polygon  # type: ignore
->>>>>>> bc45fc53
 
 from virtual_rainforest.core.logger import LOGGER
 
@@ -295,7 +286,7 @@
         self._distances: Optional[npt.NDArray] = None
 
     @property
-    def neighbours(self):
+    def neighbours(self) -> list[npt.NDArray[np.int_]]:
         """Return the neighbours property."""
 
         if self._neighbours is None:
