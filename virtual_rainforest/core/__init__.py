<<<<<<< HEAD
from importlib import resources
=======
"""The :mod:`~virtual_rainforest.core` module contains the key shared resources and
building blocks used to develop the different component models of the Virtual Rainforest
and then to configure them, populate them with data and provide logging.

Each of the core sub-modules has its own API reference page:

* The :mod:`~virtual_rainforest.core.config` submodule covers the
  definition of formal configuration schema for components and the parsing and
  validation of TOML configuration documents against those schema.
* The :mod:`~virtual_rainforest.core.grid` submodule covers the
  definition of the spatial layout to be used in a simulation and provides an interface
  to the spatial relationships between cells.
* The :mod:`~virtual_rainforest.core.data` submodule provides the
  central data object used to store data required by the simulation and methods to
  populate that data object for use in simulations.
* The :mod:`~virtual_rainforest.core.axes` submodule provides validation for data to
  ensure that it is congruent with the model configuration.
* The :mod:`~virtual_rainforest.core.readers` submodule provides functionality to read
  external data files into a standard internal format.
* The :mod:`~virtual_rainforest.core.base_model` submodule provides an Abstract
  Base Class describing the shared API to be used by science models within the Virtual
  Rainforest.
* The :mod:`~virtual_rainforest.core.logger` configures the :class:`~logging.Logger`
  instance used throughout the package.

The :mod:`~virtual_rainforest.core` module itself is only responsible for loading the
configuration schema for the core submodules.
"""  # noqa: D205, D415

import json
from pathlib import Path
>>>>>>> a6c6492e

from virtual_rainforest.core.config import register_schema

with resources.path("virtual_rainforest.core", "core_schema.json") as schema_file_path:
    register_schema(module_name="core", schema_file_path=schema_file_path)<|MERGE_RESOLUTION|>--- conflicted
+++ resolved
@@ -1,6 +1,3 @@
-<<<<<<< HEAD
-from importlib import resources
-=======
 """The :mod:`~virtual_rainforest.core` module contains the key shared resources and
 building blocks used to develop the different component models of the Virtual Rainforest
 and then to configure them, populate them with data and provide logging.
@@ -30,9 +27,7 @@
 configuration schema for the core submodules.
 """  # noqa: D205, D415
 
-import json
-from pathlib import Path
->>>>>>> a6c6492e
+from importlib import resources
 
 from virtual_rainforest.core.config import register_schema
 
