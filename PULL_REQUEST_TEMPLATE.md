--- conflicted
+++ resolved
@@ -16,12 +16,7 @@
 
 - [ ] Make sure you've run the `pre-commit` checks: `$ pre-commit run -a`
 - [ ] All tests pass: `$ poetry run pytest`
-<<<<<<< HEAD
-=======
-- [ ] The documentation builds: `$ cd docs` and then `$ make clean; make html`
 
-You can run all three at once, using `$ python run-tests.py --quick`.
->>>>>>> 998dd4d9
 
 ## Further checks:
 
