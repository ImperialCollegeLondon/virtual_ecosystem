# Byte-compiled / optimized / DLL files
__pycache__/
*.py[cod]
*$py.class

# C extensions
*.so

# Distribution / packaging
.Python
build/
develop-eggs/
dist/
downloads/
eggs/
.eggs/
lib/
lib64/
parts/
sdist/
var/
wheels/
pip-wheel-metadata/
share/python-wheels/
*.egg-info/
.installed.cfg
*.egg
MANIFEST

# PyInstaller
#  Usually these files are written by a python script from a template
#  before PyInstaller builds the exe, so as to inject date/other infos into it.
*.manifest
*.spec

# Installer logs
pip-log.txt
pip-delete-this-directory.txt

# Unit test / coverage reports
htmlcov/
.tox/
.nox/
.coverage
.coverage.*
.cache
nosetests.xml
coverage.xml
*.cover
*.py,cover
.hypothesis/
.pytest_cache/
reports

# Translations
*.mo
*.pot

# Django stuff:
*.log
local_settings.py
db.sqlite3
db.sqlite3-journal

# Flask stuff:
instance/
.webassets-cache

# Scrapy stuff:
.scrapy

# Sphinx documentation
docs/_build/

# PyBuilder
target/

# Jupyter Notebook
# - deliberately excluding ipynb files. Using Jupytext to maintain paired Myst Markdown with only MD under version control
.ipynb_checkpoints
*.ipynb

# IPython
profile_default/
ipython_config.py

# pyenv
.python-version

# pipenv
#   According to pypa/pipenv#598, it is recommended to include Pipfile.lock in version control.
#   However, in case of collaboration, if having platform-specific dependencies or dependencies
#   having no cross-platform support, pipenv may install dependencies that don't work, or not
#   install all needed dependencies.
#Pipfile.lock

# PEP 582; used by e.g. github.com/David-OConnor/pyflow
__pypackages__/

# Celery stuff
celerybeat-schedule
celerybeat.pid

# SageMath parsed files
*.sage.py

# Environments
.env
.venv
env/
venv/
ENV/
env.bak/
venv.bak/

# Spyder project settings
.spyderproject
.spyproject

# Rope project settings
.ropeproject

# mkdocs documentation
/site
docs/source/variables.rst
docs/jupyter_execute/*.png

# mypy
.mypy_cache/
.dmypy.json
dmypy.json

# Pyre type checker
.pyre/

# Mac DS Store files
.DS_Store

<<<<<<< HEAD
# Local PyPI authentication tokens
.pypirc
=======
# PYPI credentials
.pypirc
>>>>>>> c4a281cf
<|MERGE_RESOLUTION|>--- conflicted
+++ resolved
@@ -136,10 +136,5 @@
 # Mac DS Store files
 .DS_Store
 
-<<<<<<< HEAD
 # Local PyPI authentication tokens
-.pypirc
-=======
-# PYPI credentials
-.pypirc
->>>>>>> c4a281cf
+.pypirc